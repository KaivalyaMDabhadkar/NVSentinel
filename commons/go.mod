module github.com/nvidia/nvsentinel/commons

go 1.24.0

toolchain go1.24.8

<<<<<<< HEAD
require github.com/BurntSushi/toml v1.5.0
=======
require (
	github.com/prometheus/client_golang v1.23.2
	golang.org/x/sync v0.17.0
)

require (
	github.com/beorn7/perks v1.0.1 // indirect
	github.com/cespare/xxhash/v2 v2.3.0 // indirect
	github.com/kr/text v0.2.0 // indirect
	github.com/munnerz/goautoneg v0.0.0-20191010083416-a7dc8b61c822 // indirect
	github.com/prometheus/client_model v0.6.2 // indirect
	github.com/prometheus/common v0.66.1 // indirect
	github.com/prometheus/procfs v0.16.1 // indirect
	go.yaml.in/yaml/v2 v2.4.2 // indirect
	golang.org/x/sys v0.35.0 // indirect
	google.golang.org/protobuf v1.36.8 // indirect
)
>>>>>>> 2ec11612
<|MERGE_RESOLUTION|>--- conflicted
+++ resolved
@@ -4,10 +4,8 @@
 
 toolchain go1.24.8
 
-<<<<<<< HEAD
-require github.com/BurntSushi/toml v1.5.0
-=======
 require (
+	github.com/BurntSushi/toml v1.5.0
 	github.com/prometheus/client_golang v1.23.2
 	golang.org/x/sync v0.17.0
 )
@@ -23,5 +21,4 @@
 	go.yaml.in/yaml/v2 v2.4.2 // indirect
 	golang.org/x/sys v0.35.0 // indirect
 	google.golang.org/protobuf v1.36.8 // indirect
-)
->>>>>>> 2ec11612
+)