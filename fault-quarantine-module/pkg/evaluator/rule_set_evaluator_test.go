// Copyright (c) 2025, NVIDIA CORPORATION.  All rights reserved.
//
// Licensed under the Apache License, Version 2.0 (the "License");
// you may not use this file except in compliance with the License.
// You may obtain a copy of the License at
//
//     http://www.apache.org/licenses/LICENSE-2.0
//
// Unless required by applicable law or agreed to in writing, software
// distributed under the License is distributed on an "AS IS" BASIS,
// WITHOUT WARRANTIES OR CONDITIONS OF ANY KIND, either express or implied.
// See the License for the specific language governing permissions and
// limitations under the License.

package evaluator

import (
	"errors"
	"reflect"
	"testing"

	multierror "github.com/hashicorp/go-multierror"
	"github.com/nvidia/nvsentinel/fault-quarantine-module/pkg/common"
	"github.com/nvidia/nvsentinel/fault-quarantine-module/pkg/config"
<<<<<<< HEAD
	platformconnectorprotos "github.com/nvidia/nvsentinel/platform-connectors/pkg/protos"
=======
	"github.com/nvidia/nvsentinel/data-models/pkg/protos"
	"k8s.io/client-go/kubernetes/fake"
>>>>>>> efac7591
)

type MockRuleEvaluator struct {
	result bool
	err    error
}

func (m *MockRuleEvaluator) Evaluate(healthEvent *protos.HealthEvent) (common.RuleEvaluationResult, error) {
	if m.result {
		return common.RuleEvaluationSuccess, m.err
	}
	return common.RuleEvaluationFailed, m.err
}

func TestAnyRuleSetEvaluator_Evaluate(t *testing.T) {
	tests := []struct {
		name       string
		evaluators []RuleEvaluator
		event      *protos.HealthEvent
		expected   common.RuleEvaluationResult
		expectErr  bool
	}{
		{
			name: "One evaluator returns true",
			evaluators: []RuleEvaluator{
				&MockRuleEvaluator{result: false, err: nil},
				&MockRuleEvaluator{result: true, err: nil},
				&MockRuleEvaluator{result: false, err: nil},
			},
			event:     &protos.HealthEvent{},
			expected:  common.RuleEvaluationSuccess,
			expectErr: false,
		},
		{
			name: "All evaluators return false",
			evaluators: []RuleEvaluator{
				&MockRuleEvaluator{result: false, err: nil},
				&MockRuleEvaluator{result: false, err: nil},
			},
			event:     &protos.HealthEvent{},
			expected:  common.RuleEvaluationFailed,
			expectErr: false,
		},
		{
			name: "Evaluator returns error",
			evaluators: []RuleEvaluator{
				&MockRuleEvaluator{result: false, err: errors.New("evaluation error")},
			},
<<<<<<< HEAD
			event:     &platformconnectorprotos.HealthEvent{},
			expected:  common.RuleEvaluationFailed,
=======
			event:     &protos.HealthEvent{},
			expected:  common.RuleEvaluationErroredOut,
>>>>>>> efac7591
			expectErr: true,
		},
		{
			name: "Evaluator returns true despite error in others",
			evaluators: []RuleEvaluator{
				&MockRuleEvaluator{result: false, err: errors.New("evaluation error")},
				&MockRuleEvaluator{result: true, err: nil},
			},
			event:     &protos.HealthEvent{},
			expected:  common.RuleEvaluationSuccess,
			expectErr: false,
		},
		{
			name: "All evaluators return error",
			evaluators: []RuleEvaluator{
				&MockRuleEvaluator{result: false, err: errors.New("error 1")},
				&MockRuleEvaluator{result: false, err: errors.New("error 2")},
			},
<<<<<<< HEAD
			event:     &platformconnectorprotos.HealthEvent{},
			expected:  common.RuleEvaluationFailed,
=======
			event:     &protos.HealthEvent{},
			expected:  common.RuleEvaluationErroredOut,
>>>>>>> efac7591
			expectErr: true,
		},
	}

	for _, tt := range tests {
		t.Run(tt.name, func(t *testing.T) {
			evaluator := &AnyRuleSetEvaluator{
				evaluators: tt.evaluators,
				baseRuleSetEvaluator: baseRuleSetEvaluator{
					Name:     "TestAnyRuleSet",
					Version:  "1",
					Priority: 1,
				},
			}

			result, err := evaluator.Evaluate(tt.event)
			if result != tt.expected {
				t.Errorf("Expected result %v, got %v", tt.expected, result)
			}

			if tt.expectErr {
				if err == nil {
					t.Errorf("Expected error, got nil")
				} else if merr, ok := err.(*multierror.Error); !ok || len(merr.Errors) == 0 {
					t.Errorf("Expected multierror with errors, got %v", err)
				}
			} else if err != nil {
				t.Errorf("Expected no error, got %v", err)
			}
		})
	}
}

func TestAllRuleSetEvaluator_Evaluate(t *testing.T) {
	tests := []struct {
		name       string
		evaluators []RuleEvaluator
		event      *protos.HealthEvent
		expected   common.RuleEvaluationResult
		expectErr  bool
	}{
		{
			name: "All evaluators return true",
			evaluators: []RuleEvaluator{
				&MockRuleEvaluator{result: true, err: nil},
				&MockRuleEvaluator{result: true, err: nil},
			},
			event:     &protos.HealthEvent{},
			expected:  common.RuleEvaluationSuccess,
			expectErr: false,
		},
		{
			name: "One evaluator returns false",
			evaluators: []RuleEvaluator{
				&MockRuleEvaluator{result: true, err: nil},
				&MockRuleEvaluator{result: false, err: nil},
			},
			event:     &protos.HealthEvent{},
			expected:  common.RuleEvaluationFailed,
			expectErr: false,
		},
		{
			name: "Evaluator returns error",
			evaluators: []RuleEvaluator{
				&MockRuleEvaluator{result: true, err: nil},
				&MockRuleEvaluator{result: false, err: errors.New("evaluation error")},
			},
			event:     &protos.HealthEvent{},
			expected:  common.RuleEvaluationFailed,
			expectErr: true,
		},
		{
			name: "All evaluators return error",
			evaluators: []RuleEvaluator{
				&MockRuleEvaluator{result: false, err: errors.New("error 1")},
				&MockRuleEvaluator{result: false, err: errors.New("error 2")},
			},
			event:     &protos.HealthEvent{},
			expected:  common.RuleEvaluationFailed,
			expectErr: true,
		},
		{
			name: "All evaluators return true with one error",
			evaluators: []RuleEvaluator{
				&MockRuleEvaluator{result: true, err: errors.New("error 1")},
				&MockRuleEvaluator{result: true, err: nil},
			},
			event:     &protos.HealthEvent{},
			expected:  common.RuleEvaluationSuccess,
			expectErr: true,
		},
	}

	for _, tt := range tests {
		t.Run(tt.name, func(t *testing.T) {
			evaluator := &AllRuleSetEvaluator{
				evaluators: tt.evaluators,
				baseRuleSetEvaluator: baseRuleSetEvaluator{
					Name:     "TestAllRuleSet",
					Version:  "1",
					Priority: 1,
				},
			}

			result, err := evaluator.Evaluate(tt.event)
			if result != tt.expected {
				t.Errorf("Expected result %v, got %v", tt.expected, result)
			}

			if tt.expectErr {
				if err == nil {
					t.Errorf("Expected error, got nil")
				}
			} else if err != nil {
				t.Errorf("Expected no error, got %v", err)
			}
		})
	}
}

func TestInitializeRuleSetEvaluators(t *testing.T) {
	mockRule1 := config.Rule{
		Kind:       "HealthEvent",
		Expression: "event.isHealthy == false",
	}

	mockRule2 := config.Rule{
		Kind:       "HealthEvent",
		Expression: "event.isFatal == true",
	}

	invalidRule := config.Rule{
		Kind:       "UnknownKind",
		Expression: "",
	}

	ruleSet1 := config.RuleSet{
		Name:     "RuleSet1",
		Version:  "1",
		Priority: 1,
		Match: config.Match{
			Any: []config.Rule{mockRule1, mockRule2},
		},
	}

	ruleSet2 := config.RuleSet{
		Name:     "RuleSet2",
		Version:  "1",
		Priority: 2,
		Match: config.Match{
			All: []config.Rule{mockRule1},
		},
	}

	ruleSetInvalid := config.RuleSet{
		Name:     "RuleSetInvalid",
		Version:  "1",
		Priority: 3,
		Match: config.Match{
			Any: []config.Rule{invalidRule},
		},
	}

	tests := []struct {
		name          string
		ruleSets      []config.RuleSet
		expectedCount int
		expectErr     bool
	}{
		{
			name:          "Valid rule sets",
			ruleSets:      []config.RuleSet{ruleSet1, ruleSet2},
			expectedCount: 2,
			expectErr:     false,
		},
		{
			name:          "Invalid rule set",
			ruleSets:      []config.RuleSet{ruleSetInvalid},
			expectedCount: 0,
			expectErr:     true,
		},
		{
			name:          "Mixed valid and invalid rule sets",
			ruleSets:      []config.RuleSet{ruleSet1, ruleSetInvalid},
			expectedCount: 1,
			expectErr:     true,
		},
		{
			name:          "No rule sets",
			ruleSets:      []config.RuleSet{},
			expectedCount: 0,
			expectErr:     false,
		},
	}

	for _, tt := range tests {
		t.Run(tt.name, func(t *testing.T) {
			evaluators, err := InitializeRuleSetEvaluators(tt.ruleSets, nil)
			if len(evaluators) != tt.expectedCount {
				t.Errorf("Expected %d evaluators, got %d", tt.expectedCount, len(evaluators))
			}

			if tt.expectErr {
				if err == nil {
					t.Errorf("Expected error, got nil")
				} else if merr, ok := err.(*multierror.Error); !ok || len(merr.Errors) == 0 {
					t.Errorf("Expected multierror with errors, got %v", err)
				}
			} else if err != nil {
				t.Errorf("Expected no error, got %v", err)
			}
		})
	}
}

func TestCreateEvaluators(t *testing.T) {
	validRule := config.Rule{
		Kind:       "HealthEvent",
		Expression: "event.isHealthy == false",
	}

	invalidRule := config.Rule{
		Kind:       "UnknownKind",
		Expression: "",
	}

	invalidExpressionRule := config.Rule{
		Kind:       "HealthEvent",
		Expression: "invalid syntax",
	}

	tests := []struct {
		name          string
		rules         []config.Rule
		expectedCount int
		expectErr     bool
	}{
		{
			name:          "Valid rules",
			rules:         []config.Rule{validRule},
			expectedCount: 1,
			expectErr:     false,
		},
		{
			name:          "Invalid rule kind",
			rules:         []config.Rule{invalidRule},
			expectedCount: 0,
			expectErr:     true,
		},
		{
			name:          "Invalid expression",
			rules:         []config.Rule{invalidExpressionRule},
			expectedCount: 0,
			expectErr:     true,
		},
		{
			name:          "Mixed valid and invalid rules",
			rules:         []config.Rule{validRule, invalidRule},
			expectedCount: 1,
			expectErr:     true,
		},
		{
			name:          "No rules",
			rules:         []config.Rule{},
			expectedCount: 0,
			expectErr:     false,
		},
	}

	for _, tt := range tests {
		t.Run(tt.name, func(t *testing.T) {
			evaluators, err := createEvaluators(tt.rules, nil)
			if len(evaluators) != tt.expectedCount {
				t.Errorf("Expected %d evaluators, got %d", tt.expectedCount, len(evaluators))
			}

			if tt.expectErr {
				if err == nil {
					t.Errorf("Expected error, got nil")
				} else if merr, ok := err.(*multierror.Error); !ok || len(merr.Errors) == 0 {
					t.Errorf("Expected multierror with errors, got %v", err)
				}
			} else if err != nil {
				if merr, ok := err.(*multierror.Error); ok && len(merr.Errors) > 0 {
					t.Errorf("Expected no errors, but got multierror: %v", err)
				}
			}
		})
	}
}

func TestBaseRuleSetEvaluatorMethods(t *testing.T) {
	baseEvaluator := baseRuleSetEvaluator{
		Name:     "BaseEvaluator",
		Version:  "1",
		Priority: 5,
	}

	if baseEvaluator.GetName() != "BaseEvaluator" {
		t.Errorf("Expected Name to be 'BaseEvaluator', got %s", baseEvaluator.GetName())
	}

	if baseEvaluator.GetVersion() != "1" {
		t.Errorf("Expected Version to be '1', got %s", baseEvaluator.GetVersion())
	}

	if baseEvaluator.GetPriority() != 5 {
		t.Errorf("Expected Priority to be 5, got %d", baseEvaluator.GetPriority())
	}
}

func TestNewAnyRuleSetEvaluator(t *testing.T) {
	evaluators := []RuleEvaluator{
		&MockRuleEvaluator{result: true, err: nil},
	}
	ruleset := config.RuleSet{
		Name:     "AnyRuleSet",
		Version:  "1",
		Priority: 1,
	}

	anyEvaluator := NewAnyRuleSetEvaluator(evaluators, ruleset)

	if anyEvaluator.GetName() != "AnyRuleSet" {
		t.Errorf("Expected Name to be 'AnyRuleSet', got %s", anyEvaluator.GetName())
	}

	if anyEvaluator.GetVersion() != "1" {
		t.Errorf("Expected Version to be '1', got %s", anyEvaluator.GetVersion())
	}

	if anyEvaluator.GetPriority() != 1 {
		t.Errorf("Expected Priority to be 1, got %d", anyEvaluator.GetPriority())
	}

	if !reflect.DeepEqual(anyEvaluator.evaluators, evaluators) {
		t.Errorf("Evaluators do not match")
	}
}

func TestNewAllRuleSetEvaluator(t *testing.T) {
	evaluators := []RuleEvaluator{
		&MockRuleEvaluator{result: true, err: nil},
	}
	ruleset := config.RuleSet{
		Name:     "AllRuleSet",
		Version:  "1",
		Priority: 1,
	}

	allEvaluator := NewAllRuleSetEvaluator(evaluators, ruleset)

	if allEvaluator.GetName() != "AllRuleSet" {
		t.Errorf("Expected Name to be 'AllRuleSet', got %s", allEvaluator.GetName())
	}

	if allEvaluator.GetVersion() != "1" {
		t.Errorf("Expected Version to be '1', got %s", allEvaluator.GetVersion())
	}

	if allEvaluator.GetPriority() != 1 {
		t.Errorf("Expected Priority to be 1, got %d", allEvaluator.GetPriority())
	}

	if !reflect.DeepEqual(allEvaluator.evaluators, evaluators) {
		t.Errorf("Evaluators do not match")
	}
}<|MERGE_RESOLUTION|>--- conflicted
+++ resolved
@@ -20,14 +20,9 @@
 	"testing"
 
 	multierror "github.com/hashicorp/go-multierror"
+	"github.com/nvidia/nvsentinel/data-models/pkg/protos"
 	"github.com/nvidia/nvsentinel/fault-quarantine-module/pkg/common"
 	"github.com/nvidia/nvsentinel/fault-quarantine-module/pkg/config"
-<<<<<<< HEAD
-	platformconnectorprotos "github.com/nvidia/nvsentinel/platform-connectors/pkg/protos"
-=======
-	"github.com/nvidia/nvsentinel/data-models/pkg/protos"
-	"k8s.io/client-go/kubernetes/fake"
->>>>>>> efac7591
 )
 
 type MockRuleEvaluator struct {
@@ -76,13 +71,8 @@
 			evaluators: []RuleEvaluator{
 				&MockRuleEvaluator{result: false, err: errors.New("evaluation error")},
 			},
-<<<<<<< HEAD
-			event:     &platformconnectorprotos.HealthEvent{},
-			expected:  common.RuleEvaluationFailed,
-=======
-			event:     &protos.HealthEvent{},
-			expected:  common.RuleEvaluationErroredOut,
->>>>>>> efac7591
+			event:     &protos.HealthEvent{},
+			expected:  common.RuleEvaluationFailed,
 			expectErr: true,
 		},
 		{
@@ -101,13 +91,8 @@
 				&MockRuleEvaluator{result: false, err: errors.New("error 1")},
 				&MockRuleEvaluator{result: false, err: errors.New("error 2")},
 			},
-<<<<<<< HEAD
-			event:     &platformconnectorprotos.HealthEvent{},
-			expected:  common.RuleEvaluationFailed,
-=======
-			event:     &protos.HealthEvent{},
-			expected:  common.RuleEvaluationErroredOut,
->>>>>>> efac7591
+			event:     &protos.HealthEvent{},
+			expected:  common.RuleEvaluationFailed,
 			expectErr: true,
 		},
 	}
