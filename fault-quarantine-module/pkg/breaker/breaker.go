--- conflicted
+++ resolved
@@ -25,6 +25,7 @@
 	"fmt"
 	"log/slog"
 	"math"
+	"os"
 	"time"
 
 	"github.com/nvidia/nvsentinel/fault-quarantine-module/pkg/metrics"
@@ -236,17 +237,11 @@
 	b.state = s
 	b.mu.Unlock()
 
-<<<<<<< HEAD
 	err := b.cfg.K8sClient.WriteCircuitBreakerState(
 		ctx, b.cfg.ConfigMapName, b.cfg.ConfigMapNamespace, string(s))
 	if err != nil {
-		klog.Errorf("Error writing circuit breaker state: %v", err)
+		slog.Error("Error writing circuit breaker state", "error", err)
 		return err
-=======
-	if err := b.cfg.WriteStateFn(ctx, s); err != nil {
-		slog.Error("Error writing circuit breaker state", "error", err)
-		return fmt.Errorf("failed to write circuit breaker state %s: %w", s, err)
->>>>>>> efac7591
 	}
 
 	slog.Info("ForceState changed", "state", s)
@@ -318,9 +313,7 @@
 	}
 
 	// All retries exhausted
-	if err := b.logRetriesExhausted(maxRetries, initialDelay, maxDelay); err != nil {
-		return 0, fmt.Errorf("error logging retries exhausted: %w", err)
-	}
+	b.logRetriesExhausted(maxRetries, initialDelay, maxDelay)
 
 	result = resultError
 	errorType = "zero_nodes"
@@ -419,16 +412,8 @@
 	return delay
 }
 
-<<<<<<< HEAD
 // logRetriesExhausted logs a summary when all retries are exhausted and crashes the pod
 func (b *slidingWindowBreaker) logRetriesExhausted(maxRetries int, initialDelay, maxDelay time.Duration) {
-=======
-// logRetriesExhausted logs a summary when all retries are exhausted and crashes the pod.
-// It attempts to get the actual node count for accurate error context.
-// Returns an error if unable to get the node count.
-func (b *slidingWindowBreaker) logRetriesExhausted(maxRetries int, initialDelay, maxDelay time.Duration) error {
-	// Get the actual node count from the last attempt to provide accurate error context
->>>>>>> efac7591
 	ctx := context.Background()
 	actualNodes, err := b.cfg.K8sClient.GetTotalNodes(ctx)
 
@@ -441,17 +426,15 @@
 			"totalClusterNodes", actualNodes,
 			"maxDelay", maxDelay)
 
-		return nil
-	}
-
-<<<<<<< HEAD
-	klog.Fatalf("Circuit breaker: All %d retry attempts exhausted. "+
-		"Found %d total nodes but GetTotalNodes still returning 0. "+
-		"Retry config: initial_delay=%v, max_delay=%v. "+
-		"This indicates NodeInformer cache sync issues. "+
-		"Pod will restart.",
-		maxRetries, actualNodes, initialDelay, maxDelay)
-=======
-	return fmt.Errorf("error getting total nodes after %d retries", maxRetries)
->>>>>>> efac7591
+		os.Exit(1)
+	}
+
+	slog.Error("Circuit breaker: All retry attempts exhausted",
+		"maxRetries", maxRetries,
+		"actualNodes", actualNodes,
+		"initialDelay", initialDelay,
+		"maxDelay", maxDelay,
+		"message",
+		"Found total nodes but GetTotalNodes still returning 0. NodeInformer cache sync issues. Pod will restart.")
+	os.Exit(1)
 }