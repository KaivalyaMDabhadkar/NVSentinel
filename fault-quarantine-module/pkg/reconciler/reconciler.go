--- conflicted
+++ resolved
@@ -20,6 +20,7 @@
 	"errors"
 	"fmt"
 	"log/slog"
+	"os"
 	"regexp"
 	"strings"
 	"sync"
@@ -37,18 +38,8 @@
 	"github.com/nvidia/nvsentinel/fault-quarantine-module/pkg/mongodb"
 	storeconnector "github.com/nvidia/nvsentinel/platform-connectors/pkg/connectors/store"
 	"github.com/nvidia/nvsentinel/statemanager"
-<<<<<<< HEAD
 	"go.mongodb.org/mongo-driver/bson/primitive"
 	corev1 "k8s.io/api/core/v1"
-	"k8s.io/klog/v2"
-=======
-	"github.com/nvidia/nvsentinel/store-client-sdk/pkg/storewatcher"
-
-	"go.mongodb.org/mongo-driver/bson"
-	"go.mongodb.org/mongo-driver/bson/primitive"
-	"go.mongodb.org/mongo-driver/mongo"
-	metav1 "k8s.io/apimachinery/pkg/apis/meta/v1"
->>>>>>> efac7591
 )
 
 type ReconcilerConfig struct {
@@ -88,7 +79,6 @@
 	uncordonedTimestampLabelKey string
 }
 
-<<<<<<< HEAD
 var (
 	// Compile regex once at package initialization for efficiency
 	labelValueRegex = regexp.MustCompile(`[^a-zA-Z0-9_.-]`)
@@ -96,48 +86,6 @@
 	// Sentinel errors for better error handling
 	errNoQuarantineAnnotation = fmt.Errorf("no quarantine annotation")
 )
-=======
-func NewReconciler(ctx context.Context, cfg ReconcilerConfig, workSignal chan struct{}) *Reconciler {
-	r := &Reconciler{
-		config:            cfg,
-		healthEventBuffer: common.NewHealthEventBuffer(ctx),
-		nodeInfo:          nodeinfo.NewNodeInfo(workSignal),
-		workSignal:        workSignal, // Store the signal channel
-	}
-
-	if cfg.CircuitBreakerEnabled {
-		slog.Info("Initializing circuit breaker with config map %s in namespace %s",
-			cfg.CircuitBreaker.Name, cfg.CircuitBreaker.Namespace)
-
-		cb, err := breaker.NewSlidingWindowBreaker(ctx, breaker.Config{
-			Window:         cfg.CircuitBreaker.Duration,
-			TripPercentage: float64(cfg.CircuitBreaker.Percentage),
-			GetTotalNodes:  cfg.K8sClient.GetTotalGpuNodes,
-			EnsureConfigMap: func(c context.Context, initial breaker.State) error {
-				return cfg.K8sClient.EnsureCircuitBreakerConfigMap(c,
-					cfg.CircuitBreaker.Name, cfg.CircuitBreaker.Namespace, string(initial))
-			},
-			ReadStateFn: func(c context.Context) (breaker.State, error) {
-				val, err := cfg.K8sClient.ReadCircuitBreakerState(c, cfg.CircuitBreaker.Name, cfg.CircuitBreaker.Namespace)
-				if err != nil {
-					slog.Error("Error reading circuit breaker state from config map",
-						"name", cfg.CircuitBreaker.Name, "namespace", cfg.CircuitBreaker.Namespace, "error", err)
-					return breaker.State(""), fmt.Errorf("failed to read circuit breaker state: %w", err)
-				}
-				return breaker.State(val), nil
-			},
-			WriteStateFn: func(c context.Context, s breaker.State) error {
-				return cfg.K8sClient.WriteCircuitBreakerState(c, cfg.CircuitBreaker.Name, cfg.CircuitBreaker.Namespace, string(s))
-			},
-		})
-		if err != nil {
-			slog.Error("Failed to initialize circuit breaker", "error", err)
-		}
-
-		r.cb = cb
-	} else {
-		slog.Info("Circuit breaker is disabled, skipping initialization")
->>>>>>> efac7591
 
 func NewReconciler(
 	cfg ReconcilerConfig,
@@ -185,7 +133,6 @@
 }
 
 func (r *Reconciler) Start(ctx context.Context) {
-<<<<<<< HEAD
 	r.setupNodeInformerCallbacks()
 
 	ruleSetEvals := r.initializeRuleSetEvaluators()
@@ -197,23 +144,11 @@
 	r.precomputeTaintInitKeys(ruleSetEvals, rulesetsConfig)
 
 	if !r.nodeInformer.WaitForSync(ctx) {
-		klog.Fatal("Failed to sync NodeInformer cache, cannot proceed with event processing")
+		slog.Error("Failed to sync NodeInformer cache, cannot proceed with event processing")
+		os.Exit(1)
 	}
 
 	r.initializeQuarantineMetrics()
-=======
-	nodeInformer, err := informer.NewNodeInformer(r.config.K8sClient.GetK8sClient(),
-		30*time.Minute, r.workSignal, r.nodeInfo)
-	if err != nil {
-		slog.Error("Failed to initialize node informer", "error", err)
-	}
-
-	// Set the callback to decrement the metric when a quarantined node with annotations is deleted
-	nodeInformer.SetOnQuarantinedNodeDeletedCallback(func(nodeName string) {
-		currentQuarantinedNodes.WithLabelValues(nodeName).Dec()
-		slog.Info("Decremented currentQuarantinedNodes metric for deleted quarantined node", "node", nodeName)
-	})
->>>>>>> efac7591
 
 	if shouldHalt := r.checkCircuitBreakerAtStartup(ctx); shouldHalt {
 		return
@@ -226,17 +161,18 @@
 	)
 
 	if err := r.eventWatcher.Start(ctx); err != nil {
-		klog.Fatalf("Event watcher failed with error: %v", err)
-	}
-
-	klog.Info("Event watcher stopped, exiting fault-quarantine reconciler.")
+		slog.Error("Event watcher failed", "error", err)
+		os.Exit(1)
+	}
+
+	slog.Info("Event watcher stopped, exiting fault-quarantine reconciler.")
 }
 
 // setupNodeInformerCallbacks configures callbacks on the already-created node informer
 func (r *Reconciler) setupNodeInformerCallbacks() {
 	r.nodeInformer.SetOnQuarantinedNodeDeletedCallback(func(nodeName string) {
 		metrics.CurrentQuarantinedNodes.WithLabelValues(nodeName).Set(0)
-		klog.Infof("Set currentQuarantinedNodes to 0 for deleted quarantined node: %s", nodeName)
+		slog.Info("Set currentQuarantinedNodes to 0 for deleted quarantined node", "node", nodeName)
 	})
 
 	r.nodeInformer.SetOnManualUncordonCallback(r.handleManualUncordon)
@@ -288,44 +224,12 @@
 	}
 }
 
-<<<<<<< HEAD
 // precomputeTaintInitKeys pre-computes taint keys from rulesets for efficient map initialization
 func (r *Reconciler) precomputeTaintInitKeys(
 	ruleSetEvals []evaluator.RuleSetEvaluatorIface,
 	rulesetsConfig rulesetsConfig,
 ) {
 	r.taintInitKeys = make([]keyValTaint, 0, len(ruleSetEvals))
-=======
-	watcher, err := storewatcher.NewChangeStreamWatcher(
-		ctx,
-		r.config.MongoHealthEventCollectionConfig,
-		r.config.TokenConfig,
-		r.config.MongoPipeline,
-	)
-	if err != nil {
-		slog.Error("Failed to create change stream watcher", "error", err)
-
-		return
-	}
-	defer watcher.Close(ctx)
-
-	healthEventCollection, err := storewatcher.GetCollectionClient(ctx, r.config.MongoHealthEventCollectionConfig)
-	if err != nil {
-		slog.Error(
-			"Error initializing healthEventCollection client",
-			"config", r.config.MongoHealthEventCollectionConfig,
-			"error", err,
-		)
-
-		return
-	}
-
-	err = r.nodeInfo.BuildQuarantinedNodesMap(r.config.K8sClient.GetK8sClient())
-	if err != nil {
-		slog.Error("Error fetching quarantined nodes", "error", err)
-	} else {
-		quarantinedNodesMap := r.nodeInfo.GetQuarantinedNodesCopy()
->>>>>>> efac7591
 
 	for _, eval := range ruleSetEvals {
 		taintConfig := rulesetsConfig.TaintConfigMap[eval.GetName()]
@@ -336,22 +240,16 @@
 			}
 			r.taintInitKeys = append(r.taintInitKeys, keyVal)
 		}
-<<<<<<< HEAD
-=======
-
-		slog.Info("Initial quarantinedNodesMap", "nodes", quarantinedNodesMap, "count", len(quarantinedNodesMap))
->>>>>>> efac7591
-	}
-
-	klog.Infof("Pre-computed %d taint initialization keys", len(r.taintInitKeys))
+	}
+
+	slog.Info("Pre-computed taint initialization keys", "count", len(r.taintInitKeys))
 }
 
 // initializeQuarantineMetrics initializes metrics for already quarantined nodes
 func (r *Reconciler) initializeQuarantineMetrics() {
 	totalNodes, quarantinedNodesMap, err := r.nodeInformer.GetNodeCounts()
 	if err != nil {
-<<<<<<< HEAD
-		klog.Errorf("Failed to get initial node counts: %v", err)
+		slog.Error("Failed to get initial node counts", "error", err)
 		return
 	}
 
@@ -359,200 +257,34 @@
 		metrics.CurrentQuarantinedNodes.WithLabelValues(nodeName).Set(1)
 	}
 
-	klog.Infof("Initial state: Total Nodes=%d, Quarantined Nodes=%d, Map: %+v",
-		totalNodes, len(quarantinedNodesMap), quarantinedNodesMap)
-}
-=======
-		slog.Error("Failed to run node informer", "error", err)
-	}
-
-	// Wait for NodeInformer cache to sync before processing any events
-	slog.Info("Waiting for NodeInformer cache to sync before starting event processing...")
-
-	for !nodeInformer.HasSynced() {
-		select {
-		case <-ctx.Done():
-			slog.Warn("Context cancelled while waiting for node informer sync")
-			return // Exit if context is cancelled during wait
-		case <-time.After(5 * time.Second): // Check periodically
-			slog.Info("NodeInformer cache is not synced yet, waiting for 5 seconds")
-		}
-	}
-
-	// Build initial node annotations cache
-	if err := r.buildNodeAnnotationsCache(ctx); err != nil {
-		// Continue anyway, individual API calls will be made as fallback
-		slog.Error("Failed to build initial node annotations cache", "error", err)
-	}
->>>>>>> efac7591
+	slog.Info("Initial state", "totalNodes", totalNodes, "quarantinedNodes", len(quarantinedNodesMap),
+		"quarantinedNodesMap", quarantinedNodesMap)
+}
 
 // checkCircuitBreakerAtStartup checks if circuit breaker is tripped at startup
 // Returns true if processing should halt
 func (r *Reconciler) checkCircuitBreakerAtStartup(ctx context.Context) bool {
 	// If breaker is enabled and already tripped at startup, halt until restart/manual close
-<<<<<<< HEAD
 	if !r.config.CircuitBreakerEnabled {
 		return false
 	}
 
 	tripped, err := r.cb.IsTripped(ctx)
 	if err != nil {
-		klog.Errorf("Error checking if circuit breaker is tripped: %v", err)
+		slog.Error("Error checking if circuit breaker is tripped", "error", err)
 		<-ctx.Done()
-=======
-	if r.config.CircuitBreakerEnabled {
-		if tripped, err := r.cb.IsTripped(ctx); err != nil {
-			slog.Error("Error checking if circuit breaker is tripped", "error", err)
-			<-ctx.Done()
-
-			return
-		} else if tripped {
-			slog.Error("Fault Quarantine circuit breaker is TRIPPED. Halting event dequeuing indefinitely.")
-			<-ctx.Done()
-
-			return
-		}
-	}
-
-	watcher.Start(ctx)
+
+		return true
+	}
+
+	if tripped {
+		slog.Error("Fault Quarantine circuit breaker is TRIPPED. Halting event dequeuing indefinitely.")
+		<-ctx.Done()
+
+		return true
+	}
 
 	slog.Info("Listening for events on the channel...")
-
-	go func() {
-		r.watchEvents(watcher)
-		slog.Info("MongoDB event watcher stopped (context cancelled or connection closed)")
-	}()
-
-	// Start a goroutine to periodically update the unprocessed events metric
-	go r.updateUnprocessedEventsMetric(ctx, watcher)
-
-	// Process events in the main goroutine
-	for {
-		select {
-		case <-ctx.Done():
-			slog.Info("Context canceled. Exiting fault-quarantine event consumer.")
-			return
-		case <-r.workSignal: // Wait for a signal (semaphore acquired)
-			// Only check circuit breaker if it's enabled
-			if r.config.CircuitBreakerEnabled {
-				if tripped, err := r.cb.IsTripped(ctx); err != nil {
-					slog.Error("Error checking if circuit breaker is tripped", "error", err)
-					<-ctx.Done()
-
-					return
-				} else if tripped {
-					slog.Error("Circuit breaker TRIPPED. Halting event processing until restart and breaker reset.")
-					<-ctx.Done()
-
-					return
-				}
-			}
-			// Get current queue length
-			healthEventBufferLength := r.healthEventBuffer.Length()
-			if healthEventBufferLength == 0 {
-				slog.Debug("No events to process, skipping")
-				continue
-			}
-
-			slog.Info("Processing batch of events", "count", healthEventBufferLength)
-
-			// Process up to the current queue length
-			for healthEventIndex := 0; healthEventIndex < healthEventBufferLength; {
-				slog.Debug("Processing health event at index", "index", healthEventIndex)
-
-				startTime := time.Now()
-				currentEventInfo, _ := r.healthEventBuffer.Get(healthEventIndex)
-
-				if currentEventInfo == nil {
-					break
-				}
-
-				healthEventWithStatus := currentEventInfo.HealthEventWithStatus
-				eventBson := currentEventInfo.EventBson
-
-				// Check if event was already processed
-				if healthEventIndex == 0 && currentEventInfo.HasProcessed {
-					err := r.healthEventBuffer.RemoveAt(healthEventIndex)
-					if err != nil {
-						slog.Error("Error removing event",
-							"checkName", healthEventWithStatus.HealthEvent.CheckName,
-							"error", err)
-
-						continue
-					}
-
-					if err := watcher.MarkProcessed(ctx); err != nil {
-						processingErrors.WithLabelValues("mark_processed_error").Inc()
-
-						slog.Error("Error updating resume token", "error", err)
-					} else {
-						slog.Info("Successfully marked event as processed", "node", healthEventWithStatus.HealthEvent.NodeName)
-						/*
-							Reason to reset healthEventIndex to 0 is that the current zeroth event is already processed and is deleted from
-							the array so we need to start from the beginning of the array again hence healthEventIndex is reset to 0 and
-							healthEventBufferLength is decremented by 1 because the element got deleted from the array on line number 226
-						*/
-						healthEventIndex = 0
-						healthEventBufferLength--
-
-						continue
-					}
-				}
-
-				slog.Debug("Processing event %s at index %d", healthEventWithStatus.HealthEvent.CheckName, healthEventIndex)
-				// Reason to increment healthEventIndex is that we want to process the next event in the next iteration
-				healthEventIndex++
-
-				isNodeQuarantined, ruleEvaluationResult := r.handleEvent(
-					ctx,
-					healthEventWithStatus,
-					ruleSetEvals,
-					rulesetsConfig,
-				)
-
-				if ruleEvaluationResult == common.RuleEvaluationRetryAgainInFuture {
-					slog.Info(" Rule evaluation failed, will revaluate it in next iteration", "event", healthEventWithStatus)
-					continue
-				}
-
-				if isNodeQuarantined == nil {
-					// Status is nil, meaning we intentionally skipped processing this event
-					// (e.g., healthy event without quarantine annotation or rule evaluation failed)
-					slog.Debug("Skipped processing event for node, no status update needed",
-						"node", healthEventWithStatus.HealthEvent.NodeName)
-
-					currentEventInfo.HasProcessed = true
-
-					r.storeEventObjectID(eventBson)
-
-					duration := time.Since(startTime).Seconds()
-					eventHandlingDuration.Observe(duration)
-					totalEventsSkipped.Inc()
->>>>>>> efac7591
-
-		return true
-	}
-
-	if tripped {
-		klog.Errorf("Fault Quarantine circuit breaker is TRIPPED. Halting event dequeuing indefinitely.")
-		<-ctx.Done()
-
-		return true
-	}
-
-<<<<<<< HEAD
-	klog.Info("Listening for events on the channel...")
-=======
-				err := r.updateNodeQuarantineStatus(ctx, healthEventCollection, eventBson, isNodeQuarantined)
-				if err != nil {
-					slog.Error("Error updating Node quarantine status", "error", err)
-					processingErrors.WithLabelValues("update_quarantine_status_error").Inc()
-				} else if *isNodeQuarantined == storeconnector.Quarantined || *isNodeQuarantined == storeconnector.UnQuarantined {
-					// Only count as successfully processed if there was an actual state change
-					// AlreadyQuarantined means the event was skipped (already counted in handleEvent)
-					totalEventsSuccessfullyProcessed.Inc()
-				}
->>>>>>> efac7591
 
 	return false
 }
@@ -568,31 +300,18 @@
 		return nil
 	}
 
-	klog.V(3).Infof("Processing event %s", event.HealthEvent.CheckName)
-
-<<<<<<< HEAD
+	slog.Debug("Processing event", "checkName", event.HealthEvent.CheckName)
+
 	isNodeQuarantined := r.handleEvent(ctx, event, ruleSetEvals, rulesetsConfig)
 
 	if isNodeQuarantined == nil {
 		// Event was skipped (no quarantine action taken)
-		klog.V(2).Infof("Skipped processing event for node %s, no status update needed",
-			event.HealthEvent.NodeName)
+		slog.Debug("Skipped processing event for node, no status update needed", "node", event.HealthEvent.NodeName)
 		metrics.TotalEventsSkipped.Inc()
 	} else if *isNodeQuarantined == storeconnector.Quarantined ||
 		*isNodeQuarantined == storeconnector.UnQuarantined ||
 		*isNodeQuarantined == storeconnector.AlreadyQuarantined {
 		metrics.TotalEventsSuccessfullyProcessed.Inc()
-=======
-			unprocessedCount, err := watcher.GetUnprocessedEventCount(ctx, objID)
-			if err != nil {
-				slog.Debug("Failed to get unprocessed event count", "error", err)
-				continue
-			}
-
-			EventBacklogSize.Set(float64(unprocessedCount))
-			slog.Debug("Updated unprocessed events metric", "count", unprocessedCount, "objectID", objID.Hex())
-		}
->>>>>>> efac7591
 	}
 
 	return isNodeQuarantined
@@ -604,37 +323,19 @@
 		return false
 	}
 
-<<<<<<< HEAD
 	tripped, err := r.cb.IsTripped(ctx)
 	if err != nil {
-		klog.Errorf("Error checking if circuit breaker is tripped: %v", err)
+		slog.Error("Error checking if circuit breaker is tripped", "error", err)
 		<-ctx.Done()
-=======
-		if err != nil {
-			slog.Error("Failed to unmarshal event", "error", err)
-			processingErrors.WithLabelValues("unmarshal_error").Inc()
->>>>>>> efac7591
 
 		return true
 	}
 
-<<<<<<< HEAD
 	if tripped {
-		klog.Errorf("Circuit breaker TRIPPED. Halting event processing until restart and breaker reset.")
+		slog.Error("Circuit breaker TRIPPED. Halting event processing until restart and breaker reset.")
 		<-ctx.Done()
 
 		return true
-=======
-		slog.Debug("Enqueuing event", "event", healthEventWithStatus)
-		r.healthEventBuffer.Add(&healthEventWithStatus, event)
-
-		select {
-		case r.workSignal <- struct{}{}:
-			slog.Debug("Signalled work channel for new health event")
-		default:
-			slog.Debug("Work channel already signalled, skipping duplicate signal")
-		}
->>>>>>> efac7591
 	}
 
 	return false
@@ -645,30 +346,8 @@
 	event *storeconnector.HealthEventWithStatus,
 	ruleSetEvals []evaluator.RuleSetEvaluatorIface,
 	rulesetsConfig rulesetsConfig,
-<<<<<<< HEAD
 ) *storeconnector.Status {
 	annotations, quarantineAnnotationExists := r.hasExistingQuarantine(event.HealthEvent.NodeName)
-=======
-) (*storeconnector.Status, common.RuleEvaluationResult) {
-	var status storeconnector.Status
-
-	quarantineAnnotationExists := false
-
-	// Get quarantine annotations from cache or API fallback
-	annotations, annErr := r.getNodeQuarantineAnnotations(ctx, event.HealthEvent.NodeName)
-	if annErr != nil {
-		slog.Error("failed to fetch annotations for node %s: %+v",
-			event.HealthEvent.NodeName, annErr)
-	}
-
-	if annErr == nil && annotations != nil {
-		annotationVal, exists := annotations[common.QuarantineHealthEventAnnotationKey]
-
-		if exists && annotationVal != "" {
-			quarantineAnnotationExists = true
-		}
-	}
->>>>>>> efac7591
 
 	if quarantineAnnotationExists {
 		// The node was already quarantined by FQM earlier. Delegate to the
@@ -679,16 +358,9 @@
 
 	// For healthy events, if there's no existing quarantine annotation,
 	// skip processing as there's no transition from unhealthy to healthy
-<<<<<<< HEAD
 	if event.HealthEvent.IsHealthy {
-		klog.Infof("Skipping healthy event for node %s as there's no existing quarantine annotation, Event: %+v",
-			event.HealthEvent.NodeName, event.HealthEvent)
-=======
-	if event.HealthEvent.IsHealthy && !quarantineAnnotationExists {
-		slog.Info("Skipping healthy event",
-			"node", event.HealthEvent.NodeName,
-			"event", event.HealthEvent)
->>>>>>> efac7591
+		slog.Info("Skipping healthy event for node as there's no existing quarantine annotation",
+			"node", event.HealthEvent.NodeName, "event", event.HealthEvent)
 
 		return nil
 	}
@@ -727,21 +399,15 @@
 func (r *Reconciler) hasExistingQuarantine(nodeName string) (map[string]string, bool) {
 	annotations, annErr := r.getNodeQuarantineAnnotations(nodeName)
 	if annErr != nil {
-		klog.Errorf("failed to fetch annotations for node %s: %v", nodeName, annErr)
+		slog.Error("Failed to fetch annotations for node", "node", nodeName, "error", annErr)
 		return annotations, false
 	}
 
-<<<<<<< HEAD
 	if annotations == nil {
 		return annotations, false
 	}
 
 	annotationVal, exists := annotations[common.QuarantineHealthEventAnnotationKey]
-=======
-			go func(eval evaluator.RuleSetEvaluatorIface) {
-				defer wg.Done()
-				slog.Info("Handling event for ruleset", "event", event, "ruleset", eval.GetName())
->>>>>>> efac7591
 
 	return annotations, exists && annotationVal != ""
 }
@@ -749,7 +415,7 @@
 // handleAlreadyQuarantinedNode handles events for nodes that are already quarantined
 func (r *Reconciler) handleAlreadyQuarantinedNode(
 	ctx context.Context,
-	event *platformconnectorprotos.HealthEvent,
+	event *protos.HealthEvent,
 	ruleSetEvals []evaluator.RuleSetEvaluatorIface,
 ) *storeconnector.Status {
 	var status storeconnector.Status
@@ -796,24 +462,12 @@
 		go func(eval evaluator.RuleSetEvaluatorIface) {
 			defer wg.Done()
 
-<<<<<<< HEAD
-			klog.Infof("Handling event: %+v for ruleset: %+v", event, eval.GetName())
-=======
-						// Update if no effect set yet or new priority is higher
-						if currentEffect == "" || (currentEffect != "" && newPriority > currentPriority) {
-							taintEffectPriorityMap.Store(keyVal, newPriority)
-							taintAppliedMap.Store(keyVal, taintConfig.Effect)
-						}
-					}
-				} else if err != nil {
-					slog.Error("Error while evaluating event for ruleset", "event", event.HealthEvent, "ruleset", eval.GetName(), "error", err)
->>>>>>> efac7591
+			slog.Info("Handling event for ruleset", "event", event, "ruleset", eval.GetName())
 
 			metrics.RulesetEvaluations.WithLabelValues(eval.GetName()).Inc()
 
 			ruleEvaluatedResult, err := eval.Evaluate(event.HealthEvent)
 
-<<<<<<< HEAD
 			switch {
 			case ruleEvaluatedResult == common.RuleEvaluationSuccess:
 				r.handleSuccessfulRuleEvaluation(
@@ -825,10 +479,6 @@
 			}
 		}(eval)
 	}
-=======
-					slog.Debug("Rule evaluation not succeeded, will re-evaluate in next iteration", "event", event.HealthEvent)
-					ruleEvaluationRetryInFuture = true
->>>>>>> efac7591
 
 	wg.Wait()
 }
@@ -893,11 +543,11 @@
 
 // handleRuleEvaluationError handles errors during rule evaluation
 func (r *Reconciler) handleRuleEvaluationError(
-	event *platformconnectorprotos.HealthEvent,
+	event *protos.HealthEvent,
 	evalName string,
 	err error,
 ) {
-	klog.Errorf("rule evaluation failed for ruleset %s on node %s: %v", evalName, event.NodeName, err)
+	slog.Error("Rule evaluation failed", "ruleset", evalName, "node", event.NodeName, "error", err)
 	metrics.ProcessingErrors.WithLabelValues("ruleset_evaluation_error").Inc()
 	metrics.RulesetFailed.WithLabelValues(evalName).Inc()
 }
@@ -937,11 +587,7 @@
 		// Store the taints applied as an annotation
 		taintsJsonStr, err := json.Marshal(taintsToBeApplied)
 		if err != nil {
-<<<<<<< HEAD
-			klog.Errorf("failed to marshal taints for annotation: %v", err)
-=======
-			slog.Error("Error marshalling taints", "taints", taintsToBeApplied, "event", event, "error", err)
->>>>>>> efac7591
+			slog.Error("Failed to marshal taints for annotation", "error", err)
 		} else {
 			annotationsMap[common.QuarantineHealthEventAppliedTaintsAnnotationKey] = string(taintsJsonStr)
 		}
@@ -977,10 +623,9 @@
 	healthEvents := healthEventsAnnotation.NewHealthEventsAnnotationMap()
 	updated := healthEvents.AddOrUpdateEvent(event.HealthEvent)
 
-<<<<<<< HEAD
 	if !updated {
-		klog.Infof("Health event %+v already exists for node %s, skipping quarantine",
-			event.HealthEvent, event.HealthEvent.NodeName)
+		slog.Info("Health event already exists for node, skipping quarantine",
+			"event", event.HealthEvent, "node", event.HealthEvent.NodeName)
 
 		return nil
 	}
@@ -988,26 +633,13 @@
 	if err := r.addHealthEventAnnotation(healthEvents, annotationsMap); err != nil {
 		return nil
 	}
-=======
-		if !updated {
-			slog.Info("Health event already exists for node, skipping quarantine", "event", event.HealthEvent, "node", event.HealthEvent.NodeName)
-			return nil, common.RuleEvaluationNotApplicable
-		}
-
-		eventJsonStr, err := json.Marshal(healthEvents)
-		if err != nil {
-			slog.Error("Error marshalling health events", "error", err)
-		} else {
-			annotationsMap[common.QuarantineHealthEventAnnotationKey] = string(eventJsonStr)
-		}
->>>>>>> efac7591
 
 	// Remove manual uncordon annotation if present before applying new quarantine
 	r.cleanupManualUncordonAnnotation(ctx, event.HealthEvent.NodeName, annotations)
 
 	if !r.config.CircuitBreakerEnabled {
-		klog.Infof("Circuit breaker is disabled, proceeding with quarantine action for node %s "+
-			"without circuit breaker protection", event.HealthEvent.NodeName)
+		slog.Info("Circuit breaker is disabled, proceeding with quarantine action without protection",
+			"node", event.HealthEvent.NodeName)
 	}
 
 	// Convert sync.Map to regular map for K8s API call
@@ -1023,7 +655,6 @@
 		return true
 	})
 
-<<<<<<< HEAD
 	err := r.k8sClient.TaintAndCordonNodeAndSetAnnotations(
 		ctx,
 		event.HealthEvent.NodeName,
@@ -1033,26 +664,11 @@
 		labels,
 	)
 	if err != nil {
-		klog.Errorf("failed to taint and cordon node %s: %v", event.HealthEvent.NodeName, err)
+		slog.Error("Failed to taint and cordon node", "node", event.HealthEvent.NodeName, "error", err)
 		metrics.ProcessingErrors.WithLabelValues("taint_and_cordon_error").Inc()
 
 		return nil
 	}
-=======
-		if !r.config.CircuitBreakerEnabled {
-			slog.Info("Circuit breaker is disabled, proceeding with quarantine action for node without circuit breaker protection", "node", event.HealthEvent.NodeName)
-		}
-
-		if err := r.config.K8sClient.TaintAndCordonNodeAndSetAnnotations(
-			ctx,
-			event.HealthEvent.NodeName,
-			taintsToBeApplied,
-			isCordoned.Load(),
-			annotationsMap,
-			labels,
-		); err != nil {
-			slog.Error("Error updating node", "event", event.HealthEvent, "error", err)
->>>>>>> efac7591
 
 	r.updateQuarantineMetrics(event.HealthEvent.NodeName, taintsToBeApplied, isCordoned)
 
@@ -1104,7 +720,7 @@
 
 // eventMatchesAnyRule checks if an event matches at least one configured ruleset
 func (r *Reconciler) eventMatchesAnyRule(
-	event *platformconnectorprotos.HealthEvent,
+	event *protos.HealthEvent,
 	ruleSetEvals []evaluator.RuleSetEvaluatorIface,
 ) bool {
 	for _, eval := range ruleSetEvals {
@@ -1124,14 +740,14 @@
 // handleUnhealthyEventOnQuarantinedNode handles unhealthy events on already-quarantined nodes
 func (r *Reconciler) handleUnhealthyEventOnQuarantinedNode(
 	ctx context.Context,
-	event *platformconnectorprotos.HealthEvent,
+	event *protos.HealthEvent,
 	ruleSetEvals []evaluator.RuleSetEvaluatorIface,
 	healthEventsAnnotationMap *healthEventsAnnotation.HealthEventsAnnotationMap,
 ) bool {
 	// Check if this event matches any configured rules before adding to annotation
 	if !r.eventMatchesAnyRule(event, ruleSetEvals) {
-		klog.Infof("Unhealthy event %s on node %s doesn't match any rules, skipping annotation update",
-			event.CheckName, event.NodeName)
+		slog.Info("Unhealthy event on node doesn't match any rules, skipping annotation update",
+			"checkName", event.CheckName, "node", event.NodeName)
 		return true
 	}
 
@@ -1139,16 +755,16 @@
 	added := healthEventsAnnotationMap.AddOrUpdateEvent(event)
 
 	if added {
-		klog.Infof("Added entity failures for check %s on node %s (total tracked entities: %d)",
-			event.CheckName, event.NodeName, healthEventsAnnotationMap.Count())
+		slog.Info("Added entity failures for check on node",
+			"checkName", event.CheckName, "node", event.NodeName, "totalTrackedEntities", healthEventsAnnotationMap.Count())
 
 		if err := r.addEventToAnnotation(ctx, event); err != nil {
-			klog.Errorf("Failed to update health events annotation: %v", err)
+			slog.Error("Failed to update health events annotation", "error", err)
 			return true
 		}
 	} else {
-		klog.V(2).Infof("All entities already tracked for check %s on node %s",
-			event.CheckName, event.NodeName)
+		slog.Debug("All entities already tracked for check on node",
+			"checkName", event.CheckName, "node", event.NodeName)
 	}
 
 	// Node remains quarantined
@@ -1157,12 +773,8 @@
 
 func (r *Reconciler) handleQuarantinedNode(
 	ctx context.Context,
-<<<<<<< HEAD
-	event *platformconnectorprotos.HealthEvent,
+	event *protos.HealthEvent,
 	ruleSetEvals []evaluator.RuleSetEvaluatorIface,
-=======
-	event *protos.HealthEvent,
->>>>>>> efac7591
 ) bool {
 	healthEventsAnnotationMap, annotations, err := r.getHealthEventsFromAnnotation(ctx, event)
 	if err != nil {
@@ -1173,31 +785,7 @@
 	_, hasExistingCheck := healthEventsAnnotationMap.GetEvent(event)
 
 	if !event.IsHealthy {
-<<<<<<< HEAD
 		return r.handleUnhealthyEventOnQuarantinedNode(ctx, event, ruleSetEvals, healthEventsAnnotationMap)
-=======
-		// Handle unhealthy event - add new entity failures
-		added := healthEventsAnnotationMap.AddOrUpdateEvent(event)
-
-		if added {
-			slog.Info("Added entity failures for check on node",
-				"check", event.CheckName,
-				"node", event.NodeName,
-				"trackedEntities", healthEventsAnnotationMap.Count())
-
-			// Update the annotation with the new entity failures
-			if err := r.updateHealthEventsQuarantineAnnotation(ctx, event.NodeName, healthEventsAnnotationMap); err != nil {
-				slog.Error("Failed to update health events annotation", "error", err)
-				return true
-			}
-		} else {
-			slog.Debug("All entities already tracked for check %s on node %s",
-				event.CheckName, event.NodeName)
-		}
-
-		// Node remains quarantined
-		return true
->>>>>>> efac7591
 	}
 
 	// Handle healthy event
@@ -1229,15 +817,9 @@
 		return r.performUncordon(ctx, event, annotations)
 	}
 
-<<<<<<< HEAD
 	// Remove this event's entities from the node's annotation
 	if err := r.removeEventFromAnnotation(ctx, event); err != nil {
-		klog.Errorf("Failed to update health events annotation after recovery: %v", err)
-=======
-	// Update the annotation with the modified health events structure
-	if err := r.updateHealthEventsQuarantineAnnotation(ctx, event.NodeName, healthEventsAnnotationMap); err != nil {
 		slog.Error("Failed to update health events annotation after recovery", "error", err)
->>>>>>> efac7591
 		return true
 	}
 
@@ -1256,26 +838,16 @@
 ) (*healthEventsAnnotation.HealthEventsAnnotationMap, map[string]string, error) {
 	annotations, err := r.getNodeQuarantineAnnotations(event.NodeName)
 	if err != nil {
-<<<<<<< HEAD
-		klog.Errorf("failed to get node annotations for node %s: %v", event.NodeName, err)
+		slog.Error("Failed to get node annotations for node", "node", event.NodeName, "error", err)
 		metrics.ProcessingErrors.WithLabelValues("get_node_annotations_error").Inc()
-=======
-		slog.Error("Error getting node annotations", "event", event, "error", err)
-		processingErrors.WithLabelValues("get_node_annotations_error").Inc()
->>>>>>> efac7591
 
 		return nil, nil, fmt.Errorf("failed to get annotations: %w", err)
 	}
 
 	quarantineAnnotationStr, exists := annotations[common.QuarantineHealthEventAnnotationKey]
 	if !exists || quarantineAnnotationStr == "" {
-<<<<<<< HEAD
-		klog.Infof("No quarantine annotation found for node %s", event.NodeName)
+		slog.Info("No quarantine annotation found for node", "node", event.NodeName)
 		return nil, nil, errNoQuarantineAnnotation
-=======
-		slog.Info("No quarantine annotation found for node", "node", event.NodeName)
-		return nil, nil, fmt.Errorf("no quarantine annotation")
->>>>>>> efac7591
 	}
 
 	// Try to unmarshal as HealthEventsAnnotationMap first
@@ -1287,29 +859,13 @@
 		var singleHealthEvent protos.HealthEvent
 
 		if err2 := json.Unmarshal([]byte(quarantineAnnotationStr), &singleHealthEvent); err2 == nil {
-<<<<<<< HEAD
 			// Convert single event to health events structure for local processing
-			klog.Infof("Found old format annotation for node %s, converting locally", event.NodeName)
+			slog.Info("Found old format annotation for node, converting locally", "node", event.NodeName)
 
 			healthEventsMap = *healthEventsAnnotation.NewHealthEventsAnnotationMap()
 			healthEventsMap.AddOrUpdateEvent(&singleHealthEvent)
 		} else {
 			return nil, nil, fmt.Errorf("failed to unmarshal annotation for node %s: %w", event.NodeName, err)
-=======
-			// Convert single event to health events structure
-			slog.Info("Converting single health event to health events structure for node", "node", event.NodeName)
-
-			healthEventsMap = *healthEventsAnnotation.NewHealthEventsAnnotationMap()
-			healthEventsMap.AddOrUpdateEvent(&singleHealthEvent)
-
-			// Update the annotation to new format for consistency
-			if err := r.updateHealthEventsQuarantineAnnotation(ctx, event.NodeName, &healthEventsMap); err != nil {
-				slog.Warn("Failed to update annotation to new format", "error", err)
-			}
-		} else {
-			slog.Error("error unmarshalling annotation for node %s: %+v", event.NodeName, err)
-			return nil, nil, fmt.Errorf("failed to unmarshal annotation")
->>>>>>> efac7591
 		}
 	}
 
@@ -1319,30 +875,21 @@
 // addEventToAnnotation adds or updates a health event in the node's quarantine annotation
 func (r *Reconciler) addEventToAnnotation(
 	ctx context.Context,
-	event *platformconnectorprotos.HealthEvent,
+	event *protos.HealthEvent,
 ) error {
-<<<<<<< HEAD
 	updateFn := func(node *corev1.Node) error {
 		if node.Annotations == nil {
 			node.Annotations = make(map[string]string)
 		}
-=======
-	annotationBytes, err := json.Marshal(healthEvents)
-	if err != nil {
-		slog.Error("Error marshalling health events annotation", "error", err)
-		return fmt.Errorf("failed to marshal health events: %w", err)
-	}
->>>>>>> efac7591
 
 		// Parse existing annotation (with backward compatibility)
 		healthEventsMap := healthEventsAnnotation.NewHealthEventsAnnotationMap()
 		existingAnnotation := node.Annotations[common.QuarantineHealthEventAnnotationKey]
 
-<<<<<<< HEAD
 		if existingAnnotation != "" {
 			if err := json.Unmarshal([]byte(existingAnnotation), healthEventsMap); err != nil {
 				// Try old format for backward compatibility
-				var singleEvent platformconnectorprotos.HealthEvent
+				var singleEvent protos.HealthEvent
 				if err2 := json.Unmarshal([]byte(existingAnnotation), &singleEvent); err2 == nil {
 					healthEventsMap.AddOrUpdateEvent(&singleEvent)
 				}
@@ -1354,8 +901,7 @@
 		annotationBytes, _ := json.Marshal(healthEventsMap)
 		node.Annotations[common.QuarantineHealthEventAnnotationKey] = string(annotationBytes)
 
-		klog.V(3).Infof("Added/updated event for node %s, total entity-level events: %d",
-			event.NodeName, healthEventsMap.Count())
+		slog.Debug("Added/updated event for node", "node", event.NodeName, "totalEntityLevelEvents", healthEventsMap.Count())
 
 		return nil
 	}
@@ -1366,7 +912,7 @@
 // removeEventFromAnnotation removes entities from a health event in the node's quarantine annotation
 func (r *Reconciler) removeEventFromAnnotation(
 	ctx context.Context,
-	event *platformconnectorprotos.HealthEvent,
+	event *protos.HealthEvent,
 ) error {
 	updateFn := func(node *corev1.Node) error {
 		if node.Annotations == nil {
@@ -1377,21 +923,12 @@
 		if !exists || existingAnnotation == "" {
 			return nil
 		}
-=======
-	if err := r.config.K8sClient.UpdateNodeAnnotations(ctx, nodeName, annotationsToUpdate); err != nil {
-		slog.Error("Error updating node annotations for multi-event", "error", err)
-		return fmt.Errorf("failed to update node annotations for multi-event on %s: %w", nodeName, err)
-	}
-
-	slog.Info("Updated health events quarantine annotation for node %s - %d checks tracked",
-		nodeName, healthEvents.Count())
->>>>>>> efac7591
 
 		// Parse existing annotation (with backward compatibility)
 		healthEventsMap := healthEventsAnnotation.NewHealthEventsAnnotationMap()
 		if err := json.Unmarshal([]byte(existingAnnotation), healthEventsMap); err != nil {
 			// Try old format for backward compatibility
-			var singleEvent platformconnectorprotos.HealthEvent
+			var singleEvent protos.HealthEvent
 			if err2 := json.Unmarshal([]byte(existingAnnotation), &singleEvent); err2 == nil {
 				healthEventsMap.AddOrUpdateEvent(&singleEvent)
 			} else {
@@ -1405,8 +942,7 @@
 		annotationBytes, _ := json.Marshal(healthEventsMap)
 		node.Annotations[common.QuarantineHealthEventAnnotationKey] = string(annotationBytes)
 
-		klog.V(3).Infof("Removed entities for node %s, remaining entity-level events: %d",
-			event.NodeName, healthEventsMap.Count())
+		slog.Debug("Removed entities for node", "node", event.NodeName, "remainingEntityLevelEvents", healthEventsMap.Count())
 
 		return nil
 	}
@@ -1426,11 +962,7 @@
 	taintsToBeRemoved, annotationsToBeRemoved, isUnCordon, labelsMap, err := r.prepareUncordonParams(
 		event, annotations)
 	if err != nil {
-<<<<<<< HEAD
-		klog.Errorf("failed to prepare uncordon params for node %s: %v", event.NodeName, err)
-=======
-		slog.Error("Error preparing uncordon params", "event", event, "error", err)
->>>>>>> efac7591
+		slog.Error("Failed to prepare uncordon params for node", "node", event.NodeName, "error", err)
 		return true
 	}
 
@@ -1462,13 +994,8 @@
 		labelsToRemove,
 		labelsMap,
 	); err != nil {
-<<<<<<< HEAD
-		klog.Errorf("failed to untaint and uncordon node %s: %v", event.NodeName, err)
+		slog.Error("Failed to untaint and uncordon node", "node", event.NodeName, "error", err)
 		metrics.ProcessingErrors.WithLabelValues("untaint_and_uncordon_error").Inc()
-=======
-		slog.Error("Error updating node", "event", event, "error", err)
-		processingErrors.WithLabelValues("untaint_and_uncordon_error").Inc()
->>>>>>> efac7591
 
 		return true
 	}
@@ -1498,13 +1025,7 @@
 
 		err := json.Unmarshal([]byte(quarantineAnnotationEventTaintsAppliedStr), &taintsToBeRemoved)
 		if err != nil {
-<<<<<<< HEAD
 			return nil, nil, false, nil, fmt.Errorf("failed to unmarshal taints annotation for node %s: %w", event.NodeName, err)
-=======
-			slog.Error("Error unmarshalling taints annotation",
-				"annotation", quarantineAnnotationEventTaintsAppliedStr, "event", event, "error", err)
-			return nil, nil, false, nil, fmt.Errorf("failed to unmarshal taints annotation: %w", err)
->>>>>>> efac7591
 		}
 	}
 
@@ -1527,15 +1048,9 @@
 	taintsToBeRemoved []config.Taint,
 	isUnCordon bool,
 ) {
-<<<<<<< HEAD
 	metrics.TotalNodesUnquarantined.WithLabelValues(nodeName).Inc()
 	metrics.CurrentQuarantinedNodes.WithLabelValues(nodeName).Set(0)
-	klog.Infof("Set currentQuarantinedNodes to 0 for unquarantined node: %s", nodeName)
-=======
-	totalNodesUnquarantined.WithLabelValues(nodeName).Inc()
-	currentQuarantinedNodes.WithLabelValues(nodeName).Dec()
-	slog.Info("Decremented currentQuarantinedNodes metric for unquarantined node", "node", nodeName)
->>>>>>> efac7591
+	slog.Info("Set currentQuarantinedNodes to 0 for unquarantined node", "node", nodeName)
 
 	for _, taint := range taintsToBeRemoved {
 		metrics.TaintsRemoved.WithLabelValues(taint.Key, taint.Effect).Inc()
@@ -1544,13 +1059,6 @@
 	if isUnCordon {
 		metrics.CordonsRemoved.Inc()
 	}
-<<<<<<< HEAD
-=======
-
-	slog.Info("Document updated", "_id", document["_id"], "nodeQuarantinedStatus", *nodeQuarantinedStatus)
-
-	return nil
->>>>>>> efac7591
 }
 
 func formatCordonOrUncordonReasonValue(input string, length int) string {
@@ -1566,44 +1074,11 @@
 	return formatted
 }
 
-<<<<<<< HEAD
 // getNodeQuarantineAnnotations retrieves quarantine annotations from the informer cache
 func (r *Reconciler) getNodeQuarantineAnnotations(nodeName string) (map[string]string, error) {
 	node, err := r.nodeInformer.GetNode(nodeName)
 	if err != nil {
 		return nil, fmt.Errorf("failed to get node from cache: %w", err)
-=======
-// getNodeQuarantineAnnotations retrieves quarantine annotations from cache or API fallback
-func (r *Reconciler) getNodeQuarantineAnnotations(ctx context.Context, nodeName string) (map[string]string, error) {
-	// Try to get annotations from cache first
-	r.cacheMutex.RLock()
-	cached, ok := r.nodeAnnotationsCache.Load(nodeName)
-	r.cacheMutex.RUnlock()
-
-	if ok {
-		orig := cached.(map[string]string)
-		// Create a defensive copy to prevent external mutations
-		dup := make(map[string]string, len(orig))
-		for k, v := range orig {
-			dup[k] = v
-		}
-
-		slog.Debug("Using cached annotations for node", "node", nodeName)
-
-		return dup, nil
-	}
-
-	// Fall back to API call if not in cache
-	return r.fetchAndCacheQuarantineAnnotations(ctx, nodeName)
-}
-
-// fetchAndCacheQuarantineAnnotations fetches all annotations from API and caches only quarantine ones
-func (r *Reconciler) fetchAndCacheQuarantineAnnotations(ctx context.Context,
-	nodeName string) (map[string]string, error) {
-	allAnnotations, err := r.config.K8sClient.GetNodeAnnotations(ctx, nodeName)
-	if err != nil {
-		return nil, fmt.Errorf("failed to get node annotations for %s: %w", nodeName, err)
->>>>>>> efac7591
 	}
 
 	// Extract only quarantine annotations
@@ -1615,7 +1090,6 @@
 		common.QuarantinedNodeUncordonedManuallyAnnotationKey,
 	}
 
-<<<<<<< HEAD
 	if node.Annotations != nil {
 		for _, key := range quarantineKeys {
 			if value, exists := node.Annotations[key]; exists {
@@ -1624,169 +1098,7 @@
 		}
 	}
 
-	klog.V(5).Infof("Retrieved quarantine annotations for node %s from informer cache", nodeName)
-=======
-	for _, key := range quarantineKeys {
-		if value, exists := allAnnotations[key]; exists {
-			quarantineAnnotations[key] = value
-		}
-	}
-
-	// Store all nodes in cache (even with empty quarantine annotations)
-	// This prevents repeated API calls for the same node
-	r.cacheMutex.Lock()
-	r.nodeAnnotationsCache.Store(nodeName, quarantineAnnotations)
-	r.cacheMutex.Unlock()
-
-	if len(quarantineAnnotations) > 0 {
-		slog.Debug("Cached quarantine annotations for node", "node", nodeName)
-	}
-
-	// Return a defensive copy to prevent external mutations of the cached map
-	returnCopy := make(map[string]string, len(quarantineAnnotations))
-	for k, v := range quarantineAnnotations {
-		returnCopy[k] = v
-	}
-
-	return returnCopy, nil
-}
-
-// handleNodeAnnotationChange updates the cached annotations for a node when notified by the informer
-func (r *Reconciler) handleNodeAnnotationChange(nodeName string, annotations map[string]string) {
-	r.cacheMutex.Lock()
-	defer r.cacheMutex.Unlock()
-
-	if annotations == nil {
-		// Node was deleted, remove from cache
-		r.nodeAnnotationsCache.Delete(nodeName)
-		slog.Debug("Removed annotations from cache for deleted node", "node", nodeName)
-
-		return
-	}
-
-	// Since we only cache quarantine annotations and the informer only sends quarantine annotations,
-	// we can simply replace the entire cache entry
-	// Store all nodes in cache (even with empty quarantine annotations) to prevent API calls
-	r.nodeAnnotationsCache.Store(nodeName, annotations)
-
-	if len(annotations) > 0 {
-		slog.Debug("Updated quarantine annotations in cache for node", "node", nodeName)
-	} else {
-		slog.Debug("Updated cache for node (no quarantine annotations)", "node", nodeName)
-	}
-}
-
-// updateCacheWithQuarantineAnnotations updates the cached annotations for a node
-// after quarantine annotations have been added to the actual node
-func (r *Reconciler) updateCacheWithQuarantineAnnotations(nodeName string, newAnnotations map[string]string) {
-	r.cacheMutex.Lock()
-	defer r.cacheMutex.Unlock()
-
-	if cached, ok := r.nodeAnnotationsCache.Load(nodeName); ok {
-		// Create a copy of the existing cached annotations
-		annotations := make(map[string]string)
-		for k, v := range cached.(map[string]string) {
-			annotations[k] = v
-		}
-
-		// Add the new quarantine annotations
-		for key, value := range newAnnotations {
-			annotations[key] = value
-		}
-
-		// Update the cache with the modified annotations
-		r.nodeAnnotationsCache.Store(nodeName, annotations)
-		slog.Debug("Updated cache", "node", nodeName, "annotations", newAnnotations)
-	} else {
-		// If not in cache, store a copy of the new annotations to prevent external mutations
-		annotationsCopy := make(map[string]string, len(newAnnotations))
-		for k, v := range newAnnotations {
-			annotationsCopy[k] = v
-		}
-
-		r.nodeAnnotationsCache.Store(nodeName, annotationsCopy)
-		slog.Debug("Stored new annotations in cache", "node", nodeName, "annotations", newAnnotations)
-	}
-}
-
-// updateCacheWithUnquarantineAnnotations updates the cached annotations for a node
-// after quarantine annotations have been removed from the actual node
-func (r *Reconciler) updateCacheWithUnquarantineAnnotations(nodeName string, removedAnnotationKeys []string) {
-	r.cacheMutex.Lock()
-	defer r.cacheMutex.Unlock()
-
-	if cached, ok := r.nodeAnnotationsCache.Load(nodeName); ok {
-		// Create a copy of the existing cached annotations
-		annotations := make(map[string]string)
-		for k, v := range cached.(map[string]string) {
-			annotations[k] = v
-		}
-
-		// Remove the specified annotation keys
-		for _, key := range removedAnnotationKeys {
-			delete(annotations, key)
-		}
-
-		// Update the cache with the modified annotations
-		r.nodeAnnotationsCache.Store(nodeName, annotations)
-		slog.Debug("Updated cache for node %s, removed annotation keys: %v", nodeName, removedAnnotationKeys)
-	} else {
-		// If not in cache, nothing to remove - this shouldn't happen in normal flow
-		slog.Debug("No cache entry found for node during unquarantine annotation update", "node", nodeName)
-	}
-}
-
-// buildNodeAnnotationsCache fetches all nodes and their annotations to populate the cache
-func (r *Reconciler) buildNodeAnnotationsCache(ctx context.Context) error {
-	slog.Info("Building node annotations cache...")
-
-	startTime := time.Now()
-
-	nodeList, err := r.config.K8sClient.GetK8sClient().CoreV1().Nodes().List(ctx, metav1.ListOptions{})
-	if err != nil {
-		return fmt.Errorf("failed to list nodes: %w", err)
-	}
-
-	// List of quarantine annotation keys we care about
-	quarantineKeys := []string{
-		common.QuarantineHealthEventAnnotationKey,
-		common.QuarantineHealthEventAppliedTaintsAnnotationKey,
-		common.QuarantineHealthEventIsCordonedAnnotationKey,
-		common.QuarantinedNodeUncordonedManuallyAnnotationKey,
-	}
-
-	// Use write lock for bulk cache population
-	r.cacheMutex.Lock()
-	defer r.cacheMutex.Unlock()
-
-	nodeCount := 0
-
-	for _, node := range nodeList.Items {
-		// Extract only the quarantine annotations
-		quarantineAnnotations := make(map[string]string)
-
-		if node.Annotations != nil {
-			for _, key := range quarantineKeys {
-				if value, exists := node.Annotations[key]; exists {
-					quarantineAnnotations[key] = value
-				}
-			}
-		}
-
-		// Store all nodes in cache (even with empty quarantine annotations)
-		// This prevents API calls for nodes without quarantine annotations
-		r.nodeAnnotationsCache.Store(node.Name, quarantineAnnotations)
-
-		if len(quarantineAnnotations) > 0 {
-			slog.Debug("Cached quarantine annotations", "node", node.Name, "annotations", quarantineAnnotations)
-		}
-
-		nodeCount++
-	}
-
-	fetchDuration := time.Since(startTime)
-	slog.Info("Successfully built cache with quarantine annotations", "nodeCount", nodeCount, "duration", fetchDuration)
->>>>>>> efac7591
+	slog.Debug("Retrieved quarantine annotations for node from informer cache", "node", nodeName)
 
 	return quarantineAnnotations, nil
 }
@@ -1810,28 +1122,14 @@
 			nil, // No labels to remove
 			nil, // No labels to add
 		); err != nil {
-<<<<<<< HEAD
-			klog.Errorf("Failed to remove manual uncordon annotation from node %s: %v", nodeName, err)
-=======
-			slog.Error("Failed to remove manual uncordon annotation from node", "node", nodeName)
-		} else {
-			// Update cache to remove the manual uncordon annotation
-			r.updateCacheWithUnquarantineAnnotations(nodeName,
-				[]string{common.QuarantinedNodeUncordonedManuallyAnnotationKey})
->>>>>>> efac7591
+			slog.Error("Failed to remove manual uncordon annotation from node", "node", nodeName, "error", err)
 		}
 	}
 }
 
 // handleManualUncordon handles the case when a node is manually uncordoned while having FQ annotations
 func (r *Reconciler) handleManualUncordon(nodeName string) error {
-<<<<<<< HEAD
-	klog.Infof("Handling manual uncordon for node: %s", nodeName)
-=======
-	ctx := context.Background()
-
 	slog.Info("Handling manual uncordon for node", "node", nodeName)
->>>>>>> efac7591
 
 	annotations, err := r.getNodeQuarantineAnnotations(nodeName)
 	if err != nil {
@@ -1877,46 +1175,14 @@
 		newAnnotations,
 		[]string{statemanager.NVSentinelStateLabelKey},
 	); err != nil {
-<<<<<<< HEAD
-		klog.Errorf("Failed to clean up manually uncordoned node %s: %v", nodeName, err)
+		slog.Error("Failed to clean up manually uncordoned node", "node", nodeName, "error", err)
 		metrics.ProcessingErrors.WithLabelValues("manual_uncordon_cleanup_error").Inc()
 
 		return err
 	}
 
 	metrics.CurrentQuarantinedNodes.WithLabelValues(nodeName).Set(0)
-	klog.Infof("Set currentQuarantinedNodes to 0 for manually uncordoned node: %s", nodeName)
-=======
-		processingErrors.WithLabelValues("manual_uncordon_cleanup_error").Inc()
-
-		return fmt.Errorf("failed to clean up annotations for manually uncordoned node %s: %w", nodeName, err)
-	}
-
-	// Add the new annotation
-	if err := r.config.K8sClient.TaintAndCordonNodeAndSetAnnotations(
-		ctx,
-		nodeName,
-		nil,   // No taints to add
-		false, // No cordon to add
-		newAnnotations,
-		nil, // No labels to add
-	); err != nil {
-		return fmt.Errorf("failed to add manual uncordon annotation to node %s: %w", nodeName, err)
-	}
-
-	currentQuarantinedNodes.WithLabelValues(nodeName).Dec()
-	slog.Info("Decremented currentQuarantinedNodes metric for manually uncordoned node", "node", nodeName)
-
-	// Update internal state immediately to be consistent with the metric.
-	// This ensures the state is correct even before the subsequent update event is processed.
-	// Note: The subsequent update event will call updateNodeQuarantineStatus, but it won't
-	// actually update the cache since we've already set it to the correct state here.
-	r.nodeInfo.MarkNodeQuarantineStatusCache(nodeName, false, false)
-
-	// Note: We don't need to manually update the annotation cache here because
-	// after we update the node, it will trigger another update event in the NodeInformer
-	// which will call onNodeAnnotationsChanged to update the cache
->>>>>>> efac7591
+	slog.Info("Set currentQuarantinedNodes to 0 for manually uncordoned node", "node", nodeName)
 
 	slog.Info("Successfully handled manual uncordon for node", "node", nodeName)
 
