// Copyright (c) 2025, NVIDIA CORPORATION.  All rights reserved.
//
// Licensed under the Apache License, Version 2.0 (the "License");
// you may not use this file except in compliance with the License.
// You may obtain a copy of the License at
//
//     http://www.apache.org/licenses/LICENSE-2.0
//
// Unless required by applicable law or agreed to in writing, software
// distributed under the License is distributed on an "AS IS" BASIS,
// WITHOUT WARRANTIES OR CONDITIONS OF ANY KIND, either express or implied.
// See the License for the specific language governing permissions and
// limitations under the License.

package reconciler

import (
	"context"
	"encoding/json"
	"errors"
	"fmt"
	"log/slog"
	"os"
	"regexp"
	"strings"
	"sync"
	"sync/atomic"
	"time"

	"github.com/nvidia/nvsentinel/data-models/pkg/protos"
	"github.com/nvidia/nvsentinel/fault-quarantine-module/pkg/breaker"
	"github.com/nvidia/nvsentinel/fault-quarantine-module/pkg/common"
	"github.com/nvidia/nvsentinel/fault-quarantine-module/pkg/config"
	"github.com/nvidia/nvsentinel/fault-quarantine-module/pkg/evaluator"
	"github.com/nvidia/nvsentinel/fault-quarantine-module/pkg/healthEventsAnnotation"
	"github.com/nvidia/nvsentinel/fault-quarantine-module/pkg/informer"
	"github.com/nvidia/nvsentinel/fault-quarantine-module/pkg/metrics"
	"github.com/nvidia/nvsentinel/fault-quarantine-module/pkg/mongodb"
	storeconnector "github.com/nvidia/nvsentinel/platform-connectors/pkg/connectors/store"
	"github.com/nvidia/nvsentinel/statemanager"
	"go.mongodb.org/mongo-driver/bson/primitive"
	corev1 "k8s.io/api/core/v1"
)

type ReconcilerConfig struct {
	TomlConfig            config.TomlConfig
	DryRun                bool
	CircuitBreakerEnabled bool
}

type rulesetsConfig struct {
	TaintConfigMap     map[string]*config.Taint
	CordonConfigMap    map[string]bool
	RuleSetPriorityMap map[string]int
}

// keyValTaint represents a taint key-value pair used for deduplication and priority tracking
type keyValTaint struct {
	Key   string
	Value string
}

type Reconciler struct {
	config                ReconcilerConfig
	k8sClient             informer.K8sClientInterface
	nodeInformer          *informer.NodeInformer
	lastProcessedObjectID atomic.Value
	cb                    breaker.CircuitBreaker
	eventWatcher          mongodb.EventWatcherInterface
	taintInitKeys         []keyValTaint // Pre-computed taint keys for map initialization

	// Label keys
	cordonedByLabelKey        string
	cordonedReasonLabelKey    string
	cordonedTimestampLabelKey string

	uncordonedByLabelKey        string
	uncordonedReasonLabelKey    string
	uncordonedTimestampLabelKey string
}

var (
	// Compile regex once at package initialization for efficiency
	labelValueRegex = regexp.MustCompile(`[^a-zA-Z0-9_.-]`)

	// Sentinel errors for better error handling
	errNoQuarantineAnnotation = fmt.Errorf("no quarantine annotation")
)

func NewReconciler(
	cfg ReconcilerConfig,
	k8sClient informer.K8sClientInterface,
	circuitBreaker breaker.CircuitBreaker,
	nodeInformer *informer.NodeInformer,
) *Reconciler {
	r := &Reconciler{
		config:       cfg,
		k8sClient:    k8sClient,
		cb:           circuitBreaker,
		nodeInformer: nodeInformer,
	}

	return r
}

func (r *Reconciler) SetLabelKeys(labelKeyPrefix string) {
	r.cordonedByLabelKey = labelKeyPrefix + "cordon-by"
	r.cordonedReasonLabelKey = labelKeyPrefix + "cordon-reason"
	r.cordonedTimestampLabelKey = labelKeyPrefix + "cordon-timestamp"

	r.uncordonedByLabelKey = labelKeyPrefix + "uncordon-by"
	r.uncordonedReasonLabelKey = labelKeyPrefix + "uncordon-reason"
	r.uncordonedTimestampLabelKey = labelKeyPrefix + "uncordon-timestamp"
}

func (r *Reconciler) StoreLastProcessedObjectID(objID primitive.ObjectID) {
	r.lastProcessedObjectID.Store(objID)
}

func (r *Reconciler) LoadLastProcessedObjectID() (primitive.ObjectID, bool) {
	lastObjID := r.lastProcessedObjectID.Load()
	if lastObjID == nil {
		return primitive.ObjectID{}, false
	}

	objID, ok := lastObjID.(primitive.ObjectID)

	return objID, ok
}

func (r *Reconciler) SetEventWatcher(eventWatcher mongodb.EventWatcherInterface) {
	r.eventWatcher = eventWatcher
}

<<<<<<< HEAD
func (r *Reconciler) Start(ctx context.Context) {
	r.setupNodeInformerCallbacks()

	ruleSetEvals := r.initializeRuleSetEvaluators()

	r.setupLabelKeys()

	rulesetsConfig := r.buildRulesetsConfig()

	r.precomputeTaintInitKeys(ruleSetEvals, rulesetsConfig)

	if !r.nodeInformer.WaitForSync(ctx) {
		slog.Error("Failed to sync NodeInformer cache, cannot proceed with event processing")
		os.Exit(1)
=======
// nolint: cyclop, gocognit //fix this as part of NGCC-21793
func (r *Reconciler) Start(ctx context.Context) error {
	nodeInformer, err := informer.NewNodeInformer(r.config.K8sClient.GetK8sClient(),
		30*time.Minute, r.workSignal, r.nodeInfo)
	if err != nil {
		return fmt.Errorf("failed to create NodeInformer: %w", err)
>>>>>>> 2ec11612
	}

	r.initializeQuarantineMetrics()

	if shouldHalt := r.checkCircuitBreakerAtStartup(ctx); shouldHalt {
		return
	}

	r.eventWatcher.SetProcessEventCallback(
		func(ctx context.Context, event *storeconnector.HealthEventWithStatus) *storeconnector.Status {
			return r.ProcessEvent(ctx, event, ruleSetEvals, rulesetsConfig)
		},
	)

	if err := r.eventWatcher.Start(ctx); err != nil {
		slog.Error("Event watcher failed", "error", err)
		os.Exit(1)
	}

	slog.Info("Event watcher stopped, exiting fault-quarantine reconciler.")
}

// setupNodeInformerCallbacks configures callbacks on the already-created node informer
func (r *Reconciler) setupNodeInformerCallbacks() {
	r.nodeInformer.SetOnQuarantinedNodeDeletedCallback(func(nodeName string) {
		metrics.CurrentQuarantinedNodes.WithLabelValues(nodeName).Set(0)
		slog.Info("Set currentQuarantinedNodes to 0 for deleted quarantined node", "node", nodeName)
	})

	r.nodeInformer.SetOnManualUncordonCallback(r.handleManualUncordon)
}

// initializeRuleSetEvaluators initializes all rule set evaluators from config
func (r *Reconciler) initializeRuleSetEvaluators() []evaluator.RuleSetEvaluatorIface {
	ruleSetEvals, err := evaluator.InitializeRuleSetEvaluators(r.config.TomlConfig.RuleSets, r.nodeInformer)
	if err != nil {
		return fmt.Errorf("failed to initialize all rule set evaluators: %w", err)
	}

	return ruleSetEvals
}

// setupLabelKeys configures label keys for cordon/uncordon tracking
func (r *Reconciler) setupLabelKeys() {
	r.SetLabelKeys(r.config.TomlConfig.LabelPrefix)

	if fqClient, ok := r.k8sClient.(*informer.FaultQuarantineClient); ok {
		fqClient.SetLabelKeys(r.cordonedReasonLabelKey, r.uncordonedReasonLabelKey)
	}
}

// buildRulesetsConfig builds the rulesets configuration maps from TOML config
func (r *Reconciler) buildRulesetsConfig() rulesetsConfig {
	taintConfigMap := make(map[string]*config.Taint)
	cordonConfigMap := make(map[string]bool)
	ruleSetPriorityMap := make(map[string]int)

	for _, ruleSet := range r.config.TomlConfig.RuleSets {
		if ruleSet.Taint.Key != "" {
			taintConfigMap[ruleSet.Name] = &ruleSet.Taint
		}

		if ruleSet.Cordon.ShouldCordon {
			cordonConfigMap[ruleSet.Name] = true
		}

		if ruleSet.Priority > 0 {
			ruleSetPriorityMap[ruleSet.Name] = ruleSet.Priority
		}
	}

	return rulesetsConfig{
		TaintConfigMap:     taintConfigMap,
		CordonConfigMap:    cordonConfigMap,
		RuleSetPriorityMap: ruleSetPriorityMap,
	}
}

<<<<<<< HEAD
// precomputeTaintInitKeys pre-computes taint keys from rulesets for efficient map initialization
func (r *Reconciler) precomputeTaintInitKeys(
	ruleSetEvals []evaluator.RuleSetEvaluatorIface,
	rulesetsConfig rulesetsConfig,
) {
	r.taintInitKeys = make([]keyValTaint, 0, len(ruleSetEvals))

	for _, eval := range ruleSetEvals {
		taintConfig := rulesetsConfig.TaintConfigMap[eval.GetName()]
		if taintConfig != nil {
			keyVal := keyValTaint{
				Key:   taintConfig.Key,
				Value: taintConfig.Value,
			}
			r.taintInitKeys = append(r.taintInitKeys, keyVal)
		}
=======
	watcher, err := storewatcher.NewChangeStreamWatcher(
		ctx,
		r.config.MongoHealthEventCollectionConfig,
		r.config.TokenConfig,
		r.config.MongoPipeline,
	)
	if err != nil {
		return fmt.Errorf("failed to create MongoDB change stream watcher: %w", err)
>>>>>>> 2ec11612
	}

	slog.Info("Pre-computed taint initialization keys", "count", len(r.taintInitKeys))
}

<<<<<<< HEAD
// initializeQuarantineMetrics initializes metrics for already quarantined nodes
func (r *Reconciler) initializeQuarantineMetrics() {
	totalNodes, quarantinedNodesMap, err := r.nodeInformer.GetNodeCounts()
	if err != nil {
		slog.Error("Failed to get initial node counts", "error", err)
		return
	}

	for nodeName := range quarantinedNodesMap {
		metrics.CurrentQuarantinedNodes.WithLabelValues(nodeName).Set(1)
	}
=======
		return fmt.Errorf("failed to get health event collection client: %w", err)
	}

	err = r.nodeInfo.BuildQuarantinedNodesMap(r.config.K8sClient.GetK8sClient())
	if err != nil {
		return fmt.Errorf("error fetching quarantined nodes: %w", err)
	} else {
		quarantinedNodesMap := r.nodeInfo.GetQuarantinedNodesCopy()
>>>>>>> 2ec11612

	slog.Info("Initial state", "totalNodes", totalNodes, "quarantinedNodes", len(quarantinedNodesMap),
		"quarantinedNodesMap", quarantinedNodesMap)
}

// checkCircuitBreakerAtStartup checks if circuit breaker is tripped at startup
// Returns true if processing should halt
func (r *Reconciler) checkCircuitBreakerAtStartup(ctx context.Context) bool {
	// If breaker is enabled and already tripped at startup, halt until restart/manual close
	if !r.config.CircuitBreakerEnabled {
		return false
	}

	tripped, err := r.cb.IsTripped(ctx)
	if err != nil {
<<<<<<< HEAD
		slog.Error("Error checking if circuit breaker is tripped", "error", err)
		<-ctx.Done()

		return true
=======
		return fmt.Errorf("failed to run NodeInformer: %w", err)
	}

	// Wait for NodeInformer cache to sync before processing any events
	slog.Info("Waiting for NodeInformer cache to sync before starting event processing...")

	for !nodeInformer.HasSynced() {
		select {
		case <-ctx.Done():
			slog.Warn("Context cancelled while waiting for node informer sync")
			return ctx.Err()
		case <-time.After(5 * time.Second): // Check periodically
			slog.Info("NodeInformer cache is not synced yet, waiting for 5 seconds")
		}
	}

	// Build initial node annotations cache
	if err := r.buildNodeAnnotationsCache(ctx); err != nil {
		// Continue anyway, individual API calls will be made as fallback
		return fmt.Errorf("failed to build initial node annotations cache: %w", err)
>>>>>>> 2ec11612
	}

	if tripped {
		slog.Error("Fault Quarantine circuit breaker is TRIPPED. Halting event dequeuing indefinitely.")
		<-ctx.Done()

<<<<<<< HEAD
		return true
=======
			return fmt.Errorf("error checking if circuit breaker is tripped: %w", err)
		} else if tripped {
			slog.Error("Fault Quarantine circuit breaker is TRIPPED. Halting event dequeuing indefinitely.")
			<-ctx.Done()

			return fmt.Errorf("circuit breaker is tripped at startup")
		}
>>>>>>> 2ec11612
	}

	slog.Info("Listening for events on the channel...")

<<<<<<< HEAD
	return false
=======
	go func() {
		r.watchEvents(watcher)
		slog.Info("MongoDB event watcher stopped (context cancelled or connection closed)")
	}()

	// Start a goroutine to periodically update the unprocessed events metric
	go r.updateUnprocessedEventsMetric(ctx, watcher)

	// Process events in the main goroutine
	for {
		select {
		case <-ctx.Done():
			slog.Info("Context canceled. Exiting fault-quarantine event consumer.")
			return nil
		case <-r.workSignal: // Wait for a signal (semaphore acquired)
			// Only check circuit breaker if it's enabled
			if r.config.CircuitBreakerEnabled {
				if tripped, err := r.cb.IsTripped(ctx); err != nil {
					slog.Error("Error checking if circuit breaker is tripped", "error", err)
					return fmt.Errorf("error checking if circuit breaker is tripped: %w", err)
				} else if tripped {
					slog.Error("Circuit breaker TRIPPED. Halting event processing.")
					return fmt.Errorf("circuit breaker is tripped")
				}
			}
			// Get current queue length
			healthEventBufferLength := r.healthEventBuffer.Length()
			if healthEventBufferLength == 0 {
				slog.Debug("No events to process, skipping")
				continue
			}

			slog.Info("Processing batch of events", "count", healthEventBufferLength)

			// Process up to the current queue length
			for healthEventIndex := 0; healthEventIndex < healthEventBufferLength; {
				slog.Debug("Processing health event at index", "index", healthEventIndex)

				startTime := time.Now()
				currentEventInfo, _ := r.healthEventBuffer.Get(healthEventIndex)

				if currentEventInfo == nil {
					break
				}

				healthEventWithStatus := currentEventInfo.HealthEventWithStatus
				eventBson := currentEventInfo.EventBson

				// Check if event was already processed
				if healthEventIndex == 0 && currentEventInfo.HasProcessed {
					err := r.healthEventBuffer.RemoveAt(healthEventIndex)
					if err != nil {
						slog.Error("Error removing event",
							"checkName", healthEventWithStatus.HealthEvent.CheckName,
							"error", err)

						continue
					}

					if err := watcher.MarkProcessed(ctx); err != nil {
						processingErrors.WithLabelValues("mark_processed_error").Inc()

						slog.Error("Error updating resume token", "error", err)
					} else {
						slog.Info("Successfully marked event as processed", "node", healthEventWithStatus.HealthEvent.NodeName)
						/*
							Reason to reset healthEventIndex to 0 is that the current zeroth event is already processed and is deleted from
							the array so we need to start from the beginning of the array again hence healthEventIndex is reset to 0 and
							healthEventBufferLength is decremented by 1 because the element got deleted from the array on line number 226
						*/
						healthEventIndex = 0
						healthEventBufferLength--

						continue
					}
				}

				slog.Debug("Processing event %s at index %d", healthEventWithStatus.HealthEvent.CheckName, healthEventIndex)
				// Reason to increment healthEventIndex is that we want to process the next event in the next iteration
				healthEventIndex++

				isNodeQuarantined, ruleEvaluationResult := r.handleEvent(
					ctx,
					healthEventWithStatus,
					ruleSetEvals,
					rulesetsConfig,
				)

				if ruleEvaluationResult == common.RuleEvaluationRetryAgainInFuture {
					slog.Info(" Rule evaluation failed, will revaluate it in next iteration", "event", healthEventWithStatus)
					continue
				}

				if isNodeQuarantined == nil {
					// Status is nil, meaning we intentionally skipped processing this event
					// (e.g., healthy event without quarantine annotation or rule evaluation failed)
					slog.Debug("Skipped processing event for node, no status update needed",
						"node", healthEventWithStatus.HealthEvent.NodeName)

					currentEventInfo.HasProcessed = true

					r.storeEventObjectID(eventBson)

					duration := time.Since(startTime).Seconds()
					eventHandlingDuration.Observe(duration)
					totalEventsSkipped.Inc()

					continue
				}

				// Process events with status
				currentEventInfo.HasProcessed = true

				r.storeEventObjectID(eventBson)

				err := r.updateNodeQuarantineStatus(ctx, healthEventCollection, eventBson, isNodeQuarantined)
				if err != nil {
					slog.Error("Error updating Node quarantine status", "error", err)
					processingErrors.WithLabelValues("update_quarantine_status_error").Inc()
				} else if *isNodeQuarantined == storeconnector.Quarantined || *isNodeQuarantined == storeconnector.UnQuarantined {
					// Only count as successfully processed if there was an actual state change
					// AlreadyQuarantined means the event was skipped (already counted in handleEvent)
					totalEventsSuccessfullyProcessed.Inc()
				}

				duration := time.Since(startTime).Seconds()
				eventHandlingDuration.Observe(duration)
			}
		}
	}
>>>>>>> 2ec11612
}

// ProcessEvent processes a single health event
func (r *Reconciler) ProcessEvent(
	ctx context.Context,
	event *storeconnector.HealthEventWithStatus,
	ruleSetEvals []evaluator.RuleSetEvaluatorIface,
	rulesetsConfig rulesetsConfig,
) *storeconnector.Status {
	if shouldHalt := r.checkCircuitBreakerAndHalt(ctx); shouldHalt {
		return nil
	}

	slog.Debug("Processing event", "checkName", event.HealthEvent.CheckName)

	isNodeQuarantined := r.handleEvent(ctx, event, ruleSetEvals, rulesetsConfig)

	if isNodeQuarantined == nil {
		// Event was skipped (no quarantine action taken)
		slog.Debug("Skipped processing event for node, no status update needed", "node", event.HealthEvent.NodeName)
		metrics.TotalEventsSkipped.Inc()
	} else if *isNodeQuarantined == storeconnector.Quarantined ||
		*isNodeQuarantined == storeconnector.UnQuarantined ||
		*isNodeQuarantined == storeconnector.AlreadyQuarantined {
		metrics.TotalEventsSuccessfullyProcessed.Inc()
	}

	return isNodeQuarantined
}

// checkCircuitBreakerAndHalt checks if circuit breaker is tripped and returns true if processing should halt
func (r *Reconciler) checkCircuitBreakerAndHalt(ctx context.Context) bool {
	if !r.config.CircuitBreakerEnabled {
		return false
	}

	tripped, err := r.cb.IsTripped(ctx)
	if err != nil {
		slog.Error("Error checking if circuit breaker is tripped", "error", err)
		<-ctx.Done()

		return true
	}

	if tripped {
		slog.Error("Circuit breaker TRIPPED. Halting event processing until restart and breaker reset.")
		<-ctx.Done()

		return true
	}

	return false
}

func (r *Reconciler) handleEvent(
	ctx context.Context,
	event *storeconnector.HealthEventWithStatus,
	ruleSetEvals []evaluator.RuleSetEvaluatorIface,
	rulesetsConfig rulesetsConfig,
) *storeconnector.Status {
	annotations, quarantineAnnotationExists := r.hasExistingQuarantine(event.HealthEvent.NodeName)

	if quarantineAnnotationExists {
		// The node was already quarantined by FQM earlier. Delegate to the
		// specialized handler which decides whether to keep it quarantined or
		// un-quarantine based on the incoming event.
		return r.handleAlreadyQuarantinedNode(ctx, event.HealthEvent, ruleSetEvals)
	}

	// For healthy events, if there's no existing quarantine annotation,
	// skip processing as there's no transition from unhealthy to healthy
	if event.HealthEvent.IsHealthy {
		slog.Info("Skipping healthy event for node as there's no existing quarantine annotation",
			"node", event.HealthEvent.NodeName, "event", event.HealthEvent)

		return nil
	}

	var taintAppliedMap sync.Map

	var labelsMap sync.Map

	var isCordoned atomic.Bool

	var taintEffectPriorityMap sync.Map

	// Initialize taint maps using pre-computed keys
	for _, keyVal := range r.taintInitKeys {
		taintAppliedMap.Store(keyVal, "")
		taintEffectPriorityMap.Store(keyVal, -1)
	}

	r.evaluateRulesets(
		event, ruleSetEvals, rulesetsConfig,
		&taintAppliedMap, &labelsMap, &isCordoned, &taintEffectPriorityMap,
	)

	taintsToBeApplied := r.collectTaintsToApply(&taintAppliedMap)

	annotationsMap := r.prepareAnnotations(taintsToBeApplied, &labelsMap, &isCordoned)

	isNodeQuarantined := len(taintsToBeApplied) > 0 || isCordoned.Load()
	if !isNodeQuarantined {
		return nil
	}

	return r.applyQuarantine(ctx, event, annotations, taintsToBeApplied, annotationsMap, &labelsMap, &isCordoned)
}

func (r *Reconciler) hasExistingQuarantine(nodeName string) (map[string]string, bool) {
	annotations, annErr := r.getNodeQuarantineAnnotations(nodeName)
	if annErr != nil {
		slog.Error("Failed to fetch annotations for node", "node", nodeName, "error", annErr)
		return annotations, false
	}

	if annotations == nil {
		return annotations, false
	}

	annotationVal, exists := annotations[common.QuarantineHealthEventAnnotationKey]

	return annotations, exists && annotationVal != ""
}

// handleAlreadyQuarantinedNode handles events for nodes that are already quarantined
func (r *Reconciler) handleAlreadyQuarantinedNode(
	ctx context.Context,
	event *protos.HealthEvent,
	ruleSetEvals []evaluator.RuleSetEvaluatorIface,
) *storeconnector.Status {
	var status storeconnector.Status

	// Delegate to handleQuarantinedNode which decides whether to keep the node
	// quarantined or un-quarantine based on the incoming event
	if r.handleQuarantinedNode(ctx, event, ruleSetEvals) {
		status = storeconnector.AlreadyQuarantined
	} else {
		status = storeconnector.UnQuarantined
	}

	return &status
}

// evaluateRulesets evaluates all rulesets against the health event in parallel
func (r *Reconciler) evaluateRulesets(
	event *storeconnector.HealthEventWithStatus,
	ruleSetEvals []evaluator.RuleSetEvaluatorIface,
	rulesetsConfig rulesetsConfig,
	taintAppliedMap *sync.Map,
	labelsMap *sync.Map,
	isCordoned *atomic.Bool,
	taintEffectPriorityMap *sync.Map,
) {
	// Handle quarantine override (force quarantine without rule evaluation)
	if event.HealthEvent.QuarantineOverrides != nil && event.HealthEvent.QuarantineOverrides.Force {
		isCordoned.Store(true)

		creatorID := event.HealthEvent.Metadata["creator_id"]
		labelsMap.LoadOrStore(r.cordonedByLabelKey, event.HealthEvent.Agent+"-"+creatorID)
		labelsMap.Store(r.cordonedReasonLabelKey,
			formatCordonOrUncordonReasonValue(event.HealthEvent.Message, 63))

		return
	}

	var wg sync.WaitGroup

	// Evaluate each ruleset in parallel
	for _, eval := range ruleSetEvals {
		wg.Add(1)

		go func(eval evaluator.RuleSetEvaluatorIface) {
			defer wg.Done()

			slog.Info("Handling event for ruleset", "event", event, "ruleset", eval.GetName())

			metrics.RulesetEvaluations.WithLabelValues(eval.GetName()).Inc()

			ruleEvaluatedResult, err := eval.Evaluate(event.HealthEvent)

			switch {
			case ruleEvaluatedResult == common.RuleEvaluationSuccess:
				r.handleSuccessfulRuleEvaluation(
					eval, rulesetsConfig, labelsMap, isCordoned, taintAppliedMap, taintEffectPriorityMap)
			case err != nil:
				r.handleRuleEvaluationError(event.HealthEvent, eval.GetName(), err)
			default:
				metrics.RulesetFailed.WithLabelValues(eval.GetName()).Inc()
			}
		}(eval)
	}

	wg.Wait()
}

// handleSuccessfulRuleEvaluation processes a successful rule evaluation result
func (r *Reconciler) handleSuccessfulRuleEvaluation(
	eval evaluator.RuleSetEvaluatorIface,
	rulesetsConfig rulesetsConfig,
	labelsMap *sync.Map,
	isCordoned *atomic.Bool,
	taintAppliedMap *sync.Map,
	taintEffectPriorityMap *sync.Map,
) {
	metrics.RulesetPassed.WithLabelValues(eval.GetName()).Inc()

	// Handle cordon configuration if specified
	shouldCordon := rulesetsConfig.CordonConfigMap[eval.GetName()]
	if shouldCordon {
		isCordoned.Store(true)

		newCordonReason := eval.GetName()

		if oldReasonVal, exist := labelsMap.Load(r.cordonedReasonLabelKey); exist {
			oldCordonReason := oldReasonVal.(string)
			newCordonReason = oldCordonReason + "-" + newCordonReason
		}

		labelsMap.Store(r.cordonedReasonLabelKey, formatCordonOrUncordonReasonValue(newCordonReason, 63))
	}

	taintConfig := rulesetsConfig.TaintConfigMap[eval.GetName()]
	if taintConfig != nil {
		r.updateTaintMaps(eval.GetName(), taintConfig, rulesetsConfig, taintAppliedMap, taintEffectPriorityMap)
	}
}

// updateTaintMaps updates taint maps with priority-based logic to handle multiple rulesets
// affecting the same taint key-value pair
func (r *Reconciler) updateTaintMaps(
	evalName string,
	taintConfig *config.Taint,
	rulesetsConfig rulesetsConfig,
	taintAppliedMap *sync.Map,
	taintEffectPriorityMap *sync.Map,
) {
	keyVal := keyValTaint{Key: taintConfig.Key, Value: taintConfig.Value}

	currentVal, _ := taintAppliedMap.Load(keyVal)
	currentEffect := currentVal.(string)

	currentPriorityVal, _ := taintEffectPriorityMap.Load(keyVal)
	currentPriority := currentPriorityVal.(int)

	newPriority := rulesetsConfig.RuleSetPriorityMap[evalName]

	// Update if no effect set yet or new priority is higher
	if currentEffect == "" || newPriority > currentPriority {
		taintEffectPriorityMap.Store(keyVal, newPriority)
		taintAppliedMap.Store(keyVal, taintConfig.Effect)
	}
}

// handleRuleEvaluationError handles errors during rule evaluation
func (r *Reconciler) handleRuleEvaluationError(
	event *protos.HealthEvent,
	evalName string,
	err error,
) {
	slog.Error("Rule evaluation failed", "ruleset", evalName, "node", event.NodeName, "error", err)
	metrics.ProcessingErrors.WithLabelValues("ruleset_evaluation_error").Inc()
	metrics.RulesetFailed.WithLabelValues(evalName).Inc()
}

// collectTaintsToApply collects all taints that should be applied from the taint map
func (r *Reconciler) collectTaintsToApply(taintAppliedMap *sync.Map) []config.Taint {
	taintsToBeApplied := []config.Taint{}

	// Check the taint map and collect the taints which are to be applied
	taintAppliedMap.Range(func(k, v interface{}) bool {
		keyVal := k.(keyValTaint)
		effect := v.(string)

		if effect != "" {
			taintsToBeApplied = append(taintsToBeApplied, config.Taint{
				Key:    keyVal.Key,
				Value:  keyVal.Value,
				Effect: effect,
			})
		}

		return true
	})

	return taintsToBeApplied
}

// prepareAnnotations prepares annotations and labels to be applied if any
func (r *Reconciler) prepareAnnotations(
	taintsToBeApplied []config.Taint,
	labelsMap *sync.Map,
	isCordoned *atomic.Bool,
) map[string]string {
	annotationsMap := map[string]string{}

	if len(taintsToBeApplied) > 0 {
		// Store the taints applied as an annotation
		taintsJsonStr, err := json.Marshal(taintsToBeApplied)
		if err != nil {
			slog.Error("Failed to marshal taints for annotation", "error", err)
		} else {
			annotationsMap[common.QuarantineHealthEventAppliedTaintsAnnotationKey] = string(taintsJsonStr)
		}
	}

	if isCordoned.Load() {
		// Store cordon as an annotation
		annotationsMap[common.QuarantineHealthEventIsCordonedAnnotationKey] =
			common.QuarantineHealthEventIsCordonedAnnotationValueTrue

		labelsMap.LoadOrStore(r.cordonedByLabelKey, common.ServiceName)
		labelsMap.Store(r.cordonedTimestampLabelKey, time.Now().UTC().Format("2006-01-02T15-04-05Z"))
		labelsMap.Store(string(statemanager.NVSentinelStateLabelKey), string(statemanager.QuarantinedLabelValue))
	}

	return annotationsMap
}

// applyQuarantine applies quarantine actions to a node (taints, cordon, annotations)
func (r *Reconciler) applyQuarantine(
	ctx context.Context,
	event *storeconnector.HealthEventWithStatus,
	annotations map[string]string,
	taintsToBeApplied []config.Taint,
	annotationsMap map[string]string,
	labelsMap *sync.Map,
	isCordoned *atomic.Bool,
) *storeconnector.Status {
	// Record an event to sliding window before actually quarantining
	r.recordCordonEventInCircuitBreaker(event)

	// Create health events structure for the new quarantine with sanitized health event
	healthEvents := healthEventsAnnotation.NewHealthEventsAnnotationMap()
	updated := healthEvents.AddOrUpdateEvent(event.HealthEvent)

	if !updated {
		slog.Info("Health event already exists for node, skipping quarantine",
			"event", event.HealthEvent, "node", event.HealthEvent.NodeName)

		return nil
	}

	if err := r.addHealthEventAnnotation(healthEvents, annotationsMap); err != nil {
		return nil
	}

	// Remove manual uncordon annotation if present before applying new quarantine
	r.cleanupManualUncordonAnnotation(ctx, event.HealthEvent.NodeName, annotations)

	if !r.config.CircuitBreakerEnabled {
		slog.Info("Circuit breaker is disabled, proceeding with quarantine action without protection",
			"node", event.HealthEvent.NodeName)
	}

	// Convert sync.Map to regular map for K8s API call
	labels := make(map[string]string)

	labelsMap.Range(func(key, value any) bool {
		if strKey, ok := key.(string); ok {
			if strValue, ok := value.(string); ok {
				labels[strKey] = strValue
			}
		}

		return true
	})

	err := r.k8sClient.TaintAndCordonNodeAndSetAnnotations(
		ctx,
		event.HealthEvent.NodeName,
		taintsToBeApplied,
		isCordoned.Load(),
		annotationsMap,
		labels,
	)
	if err != nil {
		slog.Error("Failed to taint and cordon node", "node", event.HealthEvent.NodeName, "error", err)
		metrics.ProcessingErrors.WithLabelValues("taint_and_cordon_error").Inc()

		return nil
	}

	r.updateQuarantineMetrics(event.HealthEvent.NodeName, taintsToBeApplied, isCordoned)

	status := storeconnector.Quarantined

	return &status
}

// recordCordonEventInCircuitBreaker records a cordon event in the circuit breaker if enabled
func (r *Reconciler) recordCordonEventInCircuitBreaker(event *storeconnector.HealthEventWithStatus) {
	if r.config.CircuitBreakerEnabled &&
		(event.HealthEvent.QuarantineOverrides == nil || !event.HealthEvent.QuarantineOverrides.Force) {
		r.cb.AddCordonEvent(event.HealthEvent.NodeName)
	}
}

// addHealthEventAnnotation adds health event annotation to the annotations map
func (r *Reconciler) addHealthEventAnnotation(
	healthEvents *healthEventsAnnotation.HealthEventsAnnotationMap,
	annotationsMap map[string]string,
) error {
	eventJsonStr, err := json.Marshal(healthEvents)
	if err != nil {
		return fmt.Errorf("failed to marshal health events: %w", err)
	}

	annotationsMap[common.QuarantineHealthEventAnnotationKey] = string(eventJsonStr)

	return nil
}

// updateQuarantineMetrics updates Prometheus metrics after quarantining a node
func (r *Reconciler) updateQuarantineMetrics(
	nodeName string,
	taintsToBeApplied []config.Taint,
	isCordoned *atomic.Bool,
) {
	metrics.TotalNodesQuarantined.WithLabelValues(nodeName).Inc()
	metrics.CurrentQuarantinedNodes.WithLabelValues(nodeName).Set(1)

	for _, taint := range taintsToBeApplied {
		metrics.TaintsApplied.WithLabelValues(taint.Key, taint.Effect).Inc()
	}

	if isCordoned.Load() {
		metrics.CordonsApplied.Inc()
	}
}

// eventMatchesAnyRule checks if an event matches at least one configured ruleset
func (r *Reconciler) eventMatchesAnyRule(
	event *protos.HealthEvent,
	ruleSetEvals []evaluator.RuleSetEvaluatorIface,
) bool {
	for _, eval := range ruleSetEvals {
		result, err := eval.Evaluate(event)
		if err != nil {
			continue
		}

		if result == common.RuleEvaluationSuccess {
			return true
		}
	}

	return false
}

// handleUnhealthyEventOnQuarantinedNode handles unhealthy events on already-quarantined nodes
func (r *Reconciler) handleUnhealthyEventOnQuarantinedNode(
	ctx context.Context,
	event *protos.HealthEvent,
	ruleSetEvals []evaluator.RuleSetEvaluatorIface,
	healthEventsAnnotationMap *healthEventsAnnotation.HealthEventsAnnotationMap,
) bool {
	// Check if this event matches any configured rules before adding to annotation
	if !r.eventMatchesAnyRule(event, ruleSetEvals) {
		slog.Info("Unhealthy event on node doesn't match any rules, skipping annotation update",
			"checkName", event.CheckName, "node", event.NodeName)
		return true
	}

	// Handle unhealthy event - add new entity failures
	added := healthEventsAnnotationMap.AddOrUpdateEvent(event)

	if added {
		slog.Info("Added entity failures for check on node",
			"checkName", event.CheckName, "node", event.NodeName, "totalTrackedEntities", healthEventsAnnotationMap.Count())

		if err := r.addEventToAnnotation(ctx, event); err != nil {
			slog.Error("Failed to update health events annotation", "error", err)
			return true
		}
	} else {
		slog.Debug("All entities already tracked for check on node",
			"checkName", event.CheckName, "node", event.NodeName)
	}

	// Node remains quarantined
	return true
}

func (r *Reconciler) handleQuarantinedNode(
	ctx context.Context,
	event *protos.HealthEvent,
	ruleSetEvals []evaluator.RuleSetEvaluatorIface,
) bool {
	healthEventsAnnotationMap, annotations, err := r.getHealthEventsFromAnnotation(ctx, event)
	if err != nil {
		metrics.ProcessingErrors.WithLabelValues("get_node_annotations_error").Inc()
		return !errors.Is(err, errNoQuarantineAnnotation)
	}

	_, hasExistingCheck := healthEventsAnnotationMap.GetEvent(event)

	if !event.IsHealthy {
		return r.handleUnhealthyEventOnQuarantinedNode(ctx, event, ruleSetEvals, healthEventsAnnotationMap)
	}

	// Handle healthy event
	if !hasExistingCheck {
		slog.Debug("Received healthy event for untracked check %s on node %s (other checks may still be failing)",
			event.CheckName, event.NodeName)
		return true
	}

	// Remove the specific entities that have recovered
	// With entity-level tracking, each entity is handled independently
	removedCount := healthEventsAnnotationMap.RemoveEvent(event)

	if removedCount > 0 {
		slog.Info("Removed recovered entities for check on node",
			"removedCount", removedCount,
			"check", event.CheckName,
			"node", event.NodeName,
			"remainingEntities", healthEventsAnnotationMap.Count())
	} else {
		slog.Debug("No matching entities to remove for check %s on node %s",
			event.CheckName, event.NodeName)
	}

	if healthEventsAnnotationMap.IsEmpty() {
		// All checks recovered - uncordon the node
		slog.Info("All health checks recovered for node, proceeding with uncordon",
			"node", event.NodeName)
		return r.performUncordon(ctx, event, annotations)
	}

	// Remove this event's entities from the node's annotation
	if err := r.removeEventFromAnnotation(ctx, event); err != nil {
		slog.Error("Failed to update health events annotation after recovery", "error", err)
		return true
	}

	// Node remains quarantined as there are still failing checks
	slog.Info("Node remains quarantined with failing checks",
		"node", event.NodeName,
		"failingChecksCount", healthEventsAnnotationMap.Count(),
		"checks", healthEventsAnnotationMap.GetAllCheckNames())

	return true
}

func (r *Reconciler) getHealthEventsFromAnnotation(
	ctx context.Context,
	event *protos.HealthEvent,
) (*healthEventsAnnotation.HealthEventsAnnotationMap, map[string]string, error) {
	annotations, err := r.getNodeQuarantineAnnotations(event.NodeName)
	if err != nil {
		slog.Error("Failed to get node annotations for node", "node", event.NodeName, "error", err)
		metrics.ProcessingErrors.WithLabelValues("get_node_annotations_error").Inc()

		return nil, nil, fmt.Errorf("failed to get annotations: %w", err)
	}

	quarantineAnnotationStr, exists := annotations[common.QuarantineHealthEventAnnotationKey]
	if !exists || quarantineAnnotationStr == "" {
		slog.Info("No quarantine annotation found for node", "node", event.NodeName)
		return nil, nil, errNoQuarantineAnnotation
	}

	// Try to unmarshal as HealthEventsAnnotationMap first
	var healthEventsMap healthEventsAnnotation.HealthEventsAnnotationMap
	err = json.Unmarshal([]byte(quarantineAnnotationStr), &healthEventsMap)

	if err != nil {
		// Fallback: try to unmarshal as single HealthEvent for backward compatibility
		var singleHealthEvent protos.HealthEvent

		if err2 := json.Unmarshal([]byte(quarantineAnnotationStr), &singleHealthEvent); err2 == nil {
			// Convert single event to health events structure for local processing
			slog.Info("Found old format annotation for node, converting locally", "node", event.NodeName)

			healthEventsMap = *healthEventsAnnotation.NewHealthEventsAnnotationMap()
			healthEventsMap.AddOrUpdateEvent(&singleHealthEvent)
		} else {
			return nil, nil, fmt.Errorf("failed to unmarshal annotation for node %s: %w", event.NodeName, err)
		}
	}

	return &healthEventsMap, annotations, nil
}

// addEventToAnnotation adds or updates a health event in the node's quarantine annotation
func (r *Reconciler) addEventToAnnotation(
	ctx context.Context,
	event *protos.HealthEvent,
) error {
	updateFn := func(node *corev1.Node) error {
		if node.Annotations == nil {
			node.Annotations = make(map[string]string)
		}

		// Parse existing annotation (with backward compatibility)
		healthEventsMap := healthEventsAnnotation.NewHealthEventsAnnotationMap()
		existingAnnotation := node.Annotations[common.QuarantineHealthEventAnnotationKey]

		if existingAnnotation != "" {
			if err := json.Unmarshal([]byte(existingAnnotation), healthEventsMap); err != nil {
				// Try old format for backward compatibility
				var singleEvent protos.HealthEvent
				if err2 := json.Unmarshal([]byte(existingAnnotation), &singleEvent); err2 == nil {
					healthEventsMap.AddOrUpdateEvent(&singleEvent)
				}
			}
		}

		healthEventsMap.AddOrUpdateEvent(event)

		annotationBytes, _ := json.Marshal(healthEventsMap)
		node.Annotations[common.QuarantineHealthEventAnnotationKey] = string(annotationBytes)

		slog.Debug("Added/updated event for node", "node", event.NodeName, "totalEntityLevelEvents", healthEventsMap.Count())

		return nil
	}

	return r.nodeInformer.UpdateNode(ctx, event.NodeName, updateFn)
}

// removeEventFromAnnotation removes entities from a health event in the node's quarantine annotation
func (r *Reconciler) removeEventFromAnnotation(
	ctx context.Context,
	event *protos.HealthEvent,
) error {
	updateFn := func(node *corev1.Node) error {
		if node.Annotations == nil {
			return nil
		}

		existingAnnotation, exists := node.Annotations[common.QuarantineHealthEventAnnotationKey]
		if !exists || existingAnnotation == "" {
			return nil
		}

		// Parse existing annotation (with backward compatibility)
		healthEventsMap := healthEventsAnnotation.NewHealthEventsAnnotationMap()
		if err := json.Unmarshal([]byte(existingAnnotation), healthEventsMap); err != nil {
			// Try old format for backward compatibility
			var singleEvent protos.HealthEvent
			if err2 := json.Unmarshal([]byte(existingAnnotation), &singleEvent); err2 == nil {
				healthEventsMap.AddOrUpdateEvent(&singleEvent)
			} else {
				return fmt.Errorf("failed to parse annotation: %w", err)
			}
		}

		// Remove the event's entities using HealthEventsAnnotationMap logic
		healthEventsMap.RemoveEvent(event)

		annotationBytes, _ := json.Marshal(healthEventsMap)
		node.Annotations[common.QuarantineHealthEventAnnotationKey] = string(annotationBytes)

		slog.Debug("Removed entities for node", "node", event.NodeName, "remainingEntityLevelEvents", healthEventsMap.Count())

		return nil
	}

	return r.nodeInformer.UpdateNode(ctx, event.NodeName, updateFn)
}

func (r *Reconciler) performUncordon(
	ctx context.Context,
	event *protos.HealthEvent,
	annotations map[string]string,
) bool {
	slog.Info("All entities recovered for check %s on node %s - proceeding with uncordon",
		event.CheckName, event.NodeName)

	// Prepare uncordon parameters
	taintsToBeRemoved, annotationsToBeRemoved, isUnCordon, labelsMap, err := r.prepareUncordonParams(
		event, annotations)
	if err != nil {
		slog.Error("Failed to prepare uncordon params for node", "node", event.NodeName, "error", err)
		return true
	}

	if len(taintsToBeRemoved) == 0 && !isUnCordon {
		return false
	}

	if !isUnCordon {
		slog.Error("performUncordon called but node is not cordoned", "node", event.NodeName)
		return true
	}

	// Add the main quarantine annotation to removal list
	annotationsToBeRemoved = append(annotationsToBeRemoved, common.QuarantineHealthEventAnnotationKey)

	if !r.config.CircuitBreakerEnabled {
		slog.Info("Circuit breaker is disabled, proceeding with unquarantine action for node", "node", event.NodeName)
	}

	labelsToRemove := []string{
		r.cordonedByLabelKey,
		r.cordonedReasonLabelKey,
		r.cordonedTimestampLabelKey,
		statemanager.NVSentinelStateLabelKey,
	}

	if err := r.k8sClient.UnTaintAndUnCordonNodeAndRemoveAnnotations(
		ctx,
		event.NodeName,
		taintsToBeRemoved,
		annotationsToBeRemoved,
		labelsToRemove,
		labelsMap,
	); err != nil {
		slog.Error("Failed to untaint and uncordon node", "node", event.NodeName, "error", err)
		metrics.ProcessingErrors.WithLabelValues("untaint_and_uncordon_error").Inc()

		return true
	}

	r.updateUncordonMetrics(event.NodeName, taintsToBeRemoved, isUnCordon)

	return false
}

// prepareUncordonParams prepares parameters for uncordoning a node
func (r *Reconciler) prepareUncordonParams(
	event *protos.HealthEvent,
	annotations map[string]string,
) ([]config.Taint, []string, bool, map[string]string, error) {
	var (
		annotationsToBeRemoved = []string{}
		taintsToBeRemoved      []config.Taint
		isUnCordon             = false
		labelsMap              = map[string]string{}
	)

	quarantineAnnotationEventTaintsAppliedStr, taintsExists :=
		annotations[common.QuarantineHealthEventAppliedTaintsAnnotationKey]
	if taintsExists && quarantineAnnotationEventTaintsAppliedStr != "" {
		annotationsToBeRemoved = append(annotationsToBeRemoved,
			common.QuarantineHealthEventAppliedTaintsAnnotationKey)

		err := json.Unmarshal([]byte(quarantineAnnotationEventTaintsAppliedStr), &taintsToBeRemoved)
		if err != nil {
			return nil, nil, false, nil, fmt.Errorf("failed to unmarshal taints annotation for node %s: %w", event.NodeName, err)
		}
	}

	quarantineAnnotationEventIsCordonStr, cordonExists :=
		annotations[common.QuarantineHealthEventIsCordonedAnnotationKey]
	if cordonExists && quarantineAnnotationEventIsCordonStr == common.QuarantineHealthEventIsCordonedAnnotationValueTrue {
		isUnCordon = true

		annotationsToBeRemoved = append(annotationsToBeRemoved,
			common.QuarantineHealthEventIsCordonedAnnotationKey)
		labelsMap[r.uncordonedByLabelKey] = common.ServiceName
		labelsMap[r.uncordonedTimestampLabelKey] = time.Now().UTC().Format("2006-01-02T15-04-05Z")
	}

	return taintsToBeRemoved, annotationsToBeRemoved, isUnCordon, labelsMap, nil
}

func (r *Reconciler) updateUncordonMetrics(
	nodeName string,
	taintsToBeRemoved []config.Taint,
	isUnCordon bool,
) {
	metrics.TotalNodesUnquarantined.WithLabelValues(nodeName).Inc()
	metrics.CurrentQuarantinedNodes.WithLabelValues(nodeName).Set(0)
	slog.Info("Set currentQuarantinedNodes to 0 for unquarantined node", "node", nodeName)

	for _, taint := range taintsToBeRemoved {
		metrics.TaintsRemoved.WithLabelValues(taint.Key, taint.Effect).Inc()
	}

	if isUnCordon {
		metrics.CordonsRemoved.Inc()
	}
}

func formatCordonOrUncordonReasonValue(input string, length int) string {
	formatted := labelValueRegex.ReplaceAllString(input, "-")

	if len(formatted) > length {
		formatted = formatted[:length]
	}

	// Ensure it starts and ends with an alphanumeric character
	formatted = strings.Trim(formatted, "-")

	return formatted
}

// getNodeQuarantineAnnotations retrieves quarantine annotations from the informer cache
func (r *Reconciler) getNodeQuarantineAnnotations(nodeName string) (map[string]string, error) {
	node, err := r.nodeInformer.GetNode(nodeName)
	if err != nil {
		return nil, fmt.Errorf("failed to get node from cache: %w", err)
	}

	// Extract only quarantine annotations
	quarantineAnnotations := make(map[string]string)
	quarantineKeys := []string{
		common.QuarantineHealthEventAnnotationKey,
		common.QuarantineHealthEventAppliedTaintsAnnotationKey,
		common.QuarantineHealthEventIsCordonedAnnotationKey,
		common.QuarantinedNodeUncordonedManuallyAnnotationKey,
	}

	if node.Annotations != nil {
		for _, key := range quarantineKeys {
			if value, exists := node.Annotations[key]; exists {
				quarantineAnnotations[key] = value
			}
		}
	}

	slog.Debug("Retrieved quarantine annotations for node from informer cache", "node", nodeName)

	return quarantineAnnotations, nil
}

func (r *Reconciler) cleanupManualUncordonAnnotation(ctx context.Context, nodeName string,
	annotations map[string]string) {
	if annotations == nil {
		return
	}

	if _, hasManualUncordon := annotations[common.QuarantinedNodeUncordonedManuallyAnnotationKey]; hasManualUncordon {
		slog.Info("Removing manual uncordon annotation from node before applying new quarantine", "node", nodeName)

		// Remove the manual uncordon annotation via direct node update (not uncordoning)
		updateFn := func(node *corev1.Node) error {
			if node.Annotations != nil {
				delete(node.Annotations, common.QuarantinedNodeUncordonedManuallyAnnotationKey)
			}

			return nil
		}

		if err := r.nodeInformer.UpdateNode(ctx, nodeName, updateFn); err != nil {
			slog.Error("Failed to remove manual uncordon annotation from node", "node", nodeName, "error", err)
		}
	}
}

// handleManualUncordon handles the case when a node is manually uncordoned while having FQ annotations
func (r *Reconciler) handleManualUncordon(nodeName string) error {
	slog.Info("Handling manual uncordon for node", "node", nodeName)

	annotations, err := r.getNodeQuarantineAnnotations(nodeName)
	if err != nil {
		return fmt.Errorf("failed to get annotations for manually uncordoned node %s: %w", nodeName, err)
	}

	// Check which FQ annotations exist and need to be removed
	annotationsToRemove := []string{}

	var taintsToRemove []config.Taint

	// Check for taints annotation
	taintsKey := common.QuarantineHealthEventAppliedTaintsAnnotationKey
	if taintsStr, exists := annotations[taintsKey]; exists && taintsStr != "" {
		annotationsToRemove = append(annotationsToRemove, taintsKey)

		// Parse taints to remove them
		if err := json.Unmarshal([]byte(taintsStr), &taintsToRemove); err != nil {
			return fmt.Errorf("failed to unmarshal taints for manually uncordoned node %s: %w", nodeName, err)
		}
	}

	// Remove all FQ-related annotations
	if _, exists := annotations[common.QuarantineHealthEventAnnotationKey]; exists {
		annotationsToRemove = append(annotationsToRemove, common.QuarantineHealthEventAnnotationKey)
	}

	if _, exists := annotations[common.QuarantineHealthEventIsCordonedAnnotationKey]; exists {
		annotationsToRemove = append(annotationsToRemove, common.QuarantineHealthEventIsCordonedAnnotationKey)
	}

	// Add the manual uncordon annotation
	newAnnotations := map[string]string{
		common.QuarantinedNodeUncordonedManuallyAnnotationKey: common.QuarantinedNodeUncordonedManuallyAnnotationValue,
	}

	// Atomically update the node: remove FQ annotations/taints/labels and add manual uncordon annotation
	if err := r.k8sClient.HandleManualUncordonCleanup(
		context.Background(),
		nodeName,
		taintsToRemove,
		annotationsToRemove,
		newAnnotations,
		[]string{statemanager.NVSentinelStateLabelKey},
	); err != nil {
		slog.Error("Failed to clean up manually uncordoned node", "node", nodeName, "error", err)
		metrics.ProcessingErrors.WithLabelValues("manual_uncordon_cleanup_error").Inc()

		return err
	}

	metrics.CurrentQuarantinedNodes.WithLabelValues(nodeName).Set(0)
	slog.Info("Set currentQuarantinedNodes to 0 for manually uncordoned node", "node", nodeName)

	slog.Info("Successfully handled manual uncordon for node", "node", nodeName)

	return nil
}<|MERGE_RESOLUTION|>--- conflicted
+++ resolved
@@ -20,7 +20,6 @@
 	"errors"
 	"fmt"
 	"log/slog"
-	"os"
 	"regexp"
 	"strings"
 	"sync"
@@ -132,11 +131,13 @@
 	r.eventWatcher = eventWatcher
 }
 
-<<<<<<< HEAD
-func (r *Reconciler) Start(ctx context.Context) {
+func (r *Reconciler) Start(ctx context.Context) error {
 	r.setupNodeInformerCallbacks()
 
-	ruleSetEvals := r.initializeRuleSetEvaluators()
+	ruleSetEvals, err := r.initializeRuleSetEvaluators()
+	if err != nil {
+		return fmt.Errorf("failed to initialize rule set evaluators: %w", err)
+	}
 
 	r.setupLabelKeys()
 
@@ -145,22 +146,13 @@
 	r.precomputeTaintInitKeys(ruleSetEvals, rulesetsConfig)
 
 	if !r.nodeInformer.WaitForSync(ctx) {
-		slog.Error("Failed to sync NodeInformer cache, cannot proceed with event processing")
-		os.Exit(1)
-=======
-// nolint: cyclop, gocognit //fix this as part of NGCC-21793
-func (r *Reconciler) Start(ctx context.Context) error {
-	nodeInformer, err := informer.NewNodeInformer(r.config.K8sClient.GetK8sClient(),
-		30*time.Minute, r.workSignal, r.nodeInfo)
-	if err != nil {
-		return fmt.Errorf("failed to create NodeInformer: %w", err)
->>>>>>> 2ec11612
+		return fmt.Errorf("failed to sync NodeInformer cache")
 	}
 
 	r.initializeQuarantineMetrics()
 
 	if shouldHalt := r.checkCircuitBreakerAtStartup(ctx); shouldHalt {
-		return
+		return fmt.Errorf("circuit breaker is tripped at startup")
 	}
 
 	r.eventWatcher.SetProcessEventCallback(
@@ -170,11 +162,12 @@
 	)
 
 	if err := r.eventWatcher.Start(ctx); err != nil {
-		slog.Error("Event watcher failed", "error", err)
-		os.Exit(1)
+		return fmt.Errorf("event watcher failed: %w", err)
 	}
 
 	slog.Info("Event watcher stopped, exiting fault-quarantine reconciler.")
+
+	return nil
 }
 
 // setupNodeInformerCallbacks configures callbacks on the already-created node informer
@@ -188,13 +181,13 @@
 }
 
 // initializeRuleSetEvaluators initializes all rule set evaluators from config
-func (r *Reconciler) initializeRuleSetEvaluators() []evaluator.RuleSetEvaluatorIface {
+func (r *Reconciler) initializeRuleSetEvaluators() ([]evaluator.RuleSetEvaluatorIface, error) {
 	ruleSetEvals, err := evaluator.InitializeRuleSetEvaluators(r.config.TomlConfig.RuleSets, r.nodeInformer)
 	if err != nil {
-		return fmt.Errorf("failed to initialize all rule set evaluators: %w", err)
-	}
-
-	return ruleSetEvals
+		return nil, fmt.Errorf("failed to initialize all rule set evaluators: %w", err)
+	}
+
+	return ruleSetEvals, nil
 }
 
 // setupLabelKeys configures label keys for cordon/uncordon tracking
@@ -233,7 +226,6 @@
 	}
 }
 
-<<<<<<< HEAD
 // precomputeTaintInitKeys pre-computes taint keys from rulesets for efficient map initialization
 func (r *Reconciler) precomputeTaintInitKeys(
 	ruleSetEvals []evaluator.RuleSetEvaluatorIface,
@@ -250,22 +242,11 @@
 			}
 			r.taintInitKeys = append(r.taintInitKeys, keyVal)
 		}
-=======
-	watcher, err := storewatcher.NewChangeStreamWatcher(
-		ctx,
-		r.config.MongoHealthEventCollectionConfig,
-		r.config.TokenConfig,
-		r.config.MongoPipeline,
-	)
-	if err != nil {
-		return fmt.Errorf("failed to create MongoDB change stream watcher: %w", err)
->>>>>>> 2ec11612
 	}
 
 	slog.Info("Pre-computed taint initialization keys", "count", len(r.taintInitKeys))
 }
 
-<<<<<<< HEAD
 // initializeQuarantineMetrics initializes metrics for already quarantined nodes
 func (r *Reconciler) initializeQuarantineMetrics() {
 	totalNodes, quarantinedNodesMap, err := r.nodeInformer.GetNodeCounts()
@@ -277,16 +258,6 @@
 	for nodeName := range quarantinedNodesMap {
 		metrics.CurrentQuarantinedNodes.WithLabelValues(nodeName).Set(1)
 	}
-=======
-		return fmt.Errorf("failed to get health event collection client: %w", err)
-	}
-
-	err = r.nodeInfo.BuildQuarantinedNodesMap(r.config.K8sClient.GetK8sClient())
-	if err != nil {
-		return fmt.Errorf("error fetching quarantined nodes: %w", err)
-	} else {
-		quarantinedNodesMap := r.nodeInfo.GetQuarantinedNodesCopy()
->>>>>>> 2ec11612
 
 	slog.Info("Initial state", "totalNodes", totalNodes, "quarantinedNodes", len(quarantinedNodesMap),
 		"quarantinedNodesMap", quarantinedNodesMap)
@@ -302,188 +273,22 @@
 
 	tripped, err := r.cb.IsTripped(ctx)
 	if err != nil {
-<<<<<<< HEAD
 		slog.Error("Error checking if circuit breaker is tripped", "error", err)
 		<-ctx.Done()
 
 		return true
-=======
-		return fmt.Errorf("failed to run NodeInformer: %w", err)
-	}
-
-	// Wait for NodeInformer cache to sync before processing any events
-	slog.Info("Waiting for NodeInformer cache to sync before starting event processing...")
-
-	for !nodeInformer.HasSynced() {
-		select {
-		case <-ctx.Done():
-			slog.Warn("Context cancelled while waiting for node informer sync")
-			return ctx.Err()
-		case <-time.After(5 * time.Second): // Check periodically
-			slog.Info("NodeInformer cache is not synced yet, waiting for 5 seconds")
-		}
-	}
-
-	// Build initial node annotations cache
-	if err := r.buildNodeAnnotationsCache(ctx); err != nil {
-		// Continue anyway, individual API calls will be made as fallback
-		return fmt.Errorf("failed to build initial node annotations cache: %w", err)
->>>>>>> 2ec11612
 	}
 
 	if tripped {
 		slog.Error("Fault Quarantine circuit breaker is TRIPPED. Halting event dequeuing indefinitely.")
 		<-ctx.Done()
 
-<<<<<<< HEAD
 		return true
-=======
-			return fmt.Errorf("error checking if circuit breaker is tripped: %w", err)
-		} else if tripped {
-			slog.Error("Fault Quarantine circuit breaker is TRIPPED. Halting event dequeuing indefinitely.")
-			<-ctx.Done()
-
-			return fmt.Errorf("circuit breaker is tripped at startup")
-		}
->>>>>>> 2ec11612
 	}
 
 	slog.Info("Listening for events on the channel...")
 
-<<<<<<< HEAD
 	return false
-=======
-	go func() {
-		r.watchEvents(watcher)
-		slog.Info("MongoDB event watcher stopped (context cancelled or connection closed)")
-	}()
-
-	// Start a goroutine to periodically update the unprocessed events metric
-	go r.updateUnprocessedEventsMetric(ctx, watcher)
-
-	// Process events in the main goroutine
-	for {
-		select {
-		case <-ctx.Done():
-			slog.Info("Context canceled. Exiting fault-quarantine event consumer.")
-			return nil
-		case <-r.workSignal: // Wait for a signal (semaphore acquired)
-			// Only check circuit breaker if it's enabled
-			if r.config.CircuitBreakerEnabled {
-				if tripped, err := r.cb.IsTripped(ctx); err != nil {
-					slog.Error("Error checking if circuit breaker is tripped", "error", err)
-					return fmt.Errorf("error checking if circuit breaker is tripped: %w", err)
-				} else if tripped {
-					slog.Error("Circuit breaker TRIPPED. Halting event processing.")
-					return fmt.Errorf("circuit breaker is tripped")
-				}
-			}
-			// Get current queue length
-			healthEventBufferLength := r.healthEventBuffer.Length()
-			if healthEventBufferLength == 0 {
-				slog.Debug("No events to process, skipping")
-				continue
-			}
-
-			slog.Info("Processing batch of events", "count", healthEventBufferLength)
-
-			// Process up to the current queue length
-			for healthEventIndex := 0; healthEventIndex < healthEventBufferLength; {
-				slog.Debug("Processing health event at index", "index", healthEventIndex)
-
-				startTime := time.Now()
-				currentEventInfo, _ := r.healthEventBuffer.Get(healthEventIndex)
-
-				if currentEventInfo == nil {
-					break
-				}
-
-				healthEventWithStatus := currentEventInfo.HealthEventWithStatus
-				eventBson := currentEventInfo.EventBson
-
-				// Check if event was already processed
-				if healthEventIndex == 0 && currentEventInfo.HasProcessed {
-					err := r.healthEventBuffer.RemoveAt(healthEventIndex)
-					if err != nil {
-						slog.Error("Error removing event",
-							"checkName", healthEventWithStatus.HealthEvent.CheckName,
-							"error", err)
-
-						continue
-					}
-
-					if err := watcher.MarkProcessed(ctx); err != nil {
-						processingErrors.WithLabelValues("mark_processed_error").Inc()
-
-						slog.Error("Error updating resume token", "error", err)
-					} else {
-						slog.Info("Successfully marked event as processed", "node", healthEventWithStatus.HealthEvent.NodeName)
-						/*
-							Reason to reset healthEventIndex to 0 is that the current zeroth event is already processed and is deleted from
-							the array so we need to start from the beginning of the array again hence healthEventIndex is reset to 0 and
-							healthEventBufferLength is decremented by 1 because the element got deleted from the array on line number 226
-						*/
-						healthEventIndex = 0
-						healthEventBufferLength--
-
-						continue
-					}
-				}
-
-				slog.Debug("Processing event %s at index %d", healthEventWithStatus.HealthEvent.CheckName, healthEventIndex)
-				// Reason to increment healthEventIndex is that we want to process the next event in the next iteration
-				healthEventIndex++
-
-				isNodeQuarantined, ruleEvaluationResult := r.handleEvent(
-					ctx,
-					healthEventWithStatus,
-					ruleSetEvals,
-					rulesetsConfig,
-				)
-
-				if ruleEvaluationResult == common.RuleEvaluationRetryAgainInFuture {
-					slog.Info(" Rule evaluation failed, will revaluate it in next iteration", "event", healthEventWithStatus)
-					continue
-				}
-
-				if isNodeQuarantined == nil {
-					// Status is nil, meaning we intentionally skipped processing this event
-					// (e.g., healthy event without quarantine annotation or rule evaluation failed)
-					slog.Debug("Skipped processing event for node, no status update needed",
-						"node", healthEventWithStatus.HealthEvent.NodeName)
-
-					currentEventInfo.HasProcessed = true
-
-					r.storeEventObjectID(eventBson)
-
-					duration := time.Since(startTime).Seconds()
-					eventHandlingDuration.Observe(duration)
-					totalEventsSkipped.Inc()
-
-					continue
-				}
-
-				// Process events with status
-				currentEventInfo.HasProcessed = true
-
-				r.storeEventObjectID(eventBson)
-
-				err := r.updateNodeQuarantineStatus(ctx, healthEventCollection, eventBson, isNodeQuarantined)
-				if err != nil {
-					slog.Error("Error updating Node quarantine status", "error", err)
-					processingErrors.WithLabelValues("update_quarantine_status_error").Inc()
-				} else if *isNodeQuarantined == storeconnector.Quarantined || *isNodeQuarantined == storeconnector.UnQuarantined {
-					// Only count as successfully processed if there was an actual state change
-					// AlreadyQuarantined means the event was skipped (already counted in handleEvent)
-					totalEventsSuccessfullyProcessed.Inc()
-				}
-
-				duration := time.Since(startTime).Seconds()
-				eventHandlingDuration.Observe(duration)
-			}
-		}
-	}
->>>>>>> 2ec11612
 }
 
 // ProcessEvent processes a single health event
